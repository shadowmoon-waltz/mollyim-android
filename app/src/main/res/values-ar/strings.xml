<?xml version='1.0' encoding='UTF-8'?>
<resources>
  <string name="yes">نعم</string>
  <string name="no">لا</string>
  <string name="delete">حذف</string>
  <string name="please_wait">يُرجى الانتظار…</string>
  <string name="save">حفظ</string>
  <string name="note_to_self">الملاحظات الشخصية</string>
  <!--AbstractNotificationBuilder-->
  <string name="AbstractNotificationBuilder_new_message">رسالة جديدة</string>
  <!--AlbumThumbnailView-->
  <!--ApplicationMigrationActivity-->
  <string name="ApplicationMigrationActivity__signal_is_updating">Signal قيد التحديث…</string>
  <!--ApplicationPreferencesActivity-->
  <string name="ApplicationPreferencesActivity_currently_s">حاليا: %s</string>
  <string name="ApplicationPreferenceActivity_you_havent_set_a_passphrase_yet">لم تقم بتحديد عبارة سرية بعد!</string>
  <string name="ApplicationPreferencesActivity_disable_passphrase">تعطيل العبارة السرية؟</string>
  <string name="ApplicationPreferencesActivity_this_will_permanently_unlock_signal_and_message_notifications">تفعيل Molly وإشعارات الرسائل بشكل دائم</string>
  <string name="ApplicationPreferencesActivity_disable">تعطيل</string>
  <string name="ApplicationPreferencesActivity_unregistering">جارٍ إلغاء التسجيل</string>
  <string name="ApplicationPreferencesActivity_unregistering_from_signal_messages_and_calls">جاري إلغاء التسجيل من رسائل ومكالمات Molly…</string>
  <string name="ApplicationPreferencesActivity_disable_signal_messages_and_calls">تعطيل رسائل ومكالمات Molly؟</string>
  <string name="ApplicationPreferencesActivity_disable_signal_messages_and_calls_by_unregistering">سيتم تعطيل رسائل ومكالمات Molly عند إلغاء التسجيل من الخادوم. سيجب عليكم إعادة تسجيل رقم الهاتف لمعاودة استخدام هذه الخدمات في المستقبل.</string>
  <string name="ApplicationPreferencesActivity_error_connecting_to_server">خطأ خلال الاتصال بالخادم !</string>
  <string name="ApplicationPreferencesActivity_sms_enabled">رسائل SMS مُفعَّلة</string>
  <string name="ApplicationPreferencesActivity_touch_to_change_your_default_sms_app">المس لتغيير التطبيق الافتراضي لرسائل SMS</string>
  <string name="ApplicationPreferencesActivity_sms_disabled">رسائل SMS معطلة</string>
  <string name="ApplicationPreferencesActivity_touch_to_make_signal_your_default_sms_app">يرجى الضغط لجعل Signal التطبيق الرئيسي لرسائل SMS</string>
  <string name="ApplicationPreferencesActivity_on">يعمل</string>
  <string name="ApplicationPreferencesActivity_On">يعمل</string>
  <string name="ApplicationPreferencesActivity_off">مغلق</string>
  <string name="ApplicationPreferencesActivity_Off">مغلق</string>
  <string name="ApplicationPreferencesActivity_sms_mms_summary">رسائل MMS %1$s SMS%2$s</string>
  <string name="ApplicationPreferencesActivity_privacy_summary">إقفال الشاشة %1$s، إنهاء التسجيل %2$s</string>
  <string name="ApplicationPreferencesActivity_appearance_summary">المظهر %1$s، اللغة %2$s</string>
  <string name="ApplicationPreferencesActivity_pins_are_required_for_registration_lock">إن الرقم التعريفي الشخصي (PIN) مطلوب لحماية التسجيل. لتعطيله، يُرجى أولا تعطيل قفل التسجيل.</string>
  <string name="ApplicationPreferencesActivity_pin_created">تم إنشاء الرقم التعريفي الشخصي.</string>
  <string name="ApplicationPreferencesActivity_pin_disabled">الرقم التعريفي الشخصي غير مُفعَّل.</string>
  <string name="ApplicationPreferencesActivity_hide">إخفاء</string>
  <string name="ApplicationPreferencesActivity_hide_reminder">إخفاء التذكير؟</string>
  <!--AppProtectionPreferenceFragment-->
  <plurals name="AppProtectionPreferenceFragment_minutes">
    <item quantity="zero">%d دقيقة</item>
    <item quantity="one">%d دقيقة</item>
    <item quantity="two">%d دقيقتين</item>
    <item quantity="few">%d دقائق</item>
    <item quantity="many">%d دقائق</item>
    <item quantity="other">%d دقائق</item>
  </plurals>
  <!--DraftDatabase-->
  <string name="DraftDatabase_Draft_image_snippet">(صورة)</string>
  <string name="DraftDatabase_Draft_audio_snippet">(صوت)</string>
  <string name="DraftDatabase_Draft_video_snippet">(فيديو)</string>
  <string name="DraftDatabase_Draft_location_snippet">(الموقع)</string>
  <string name="DraftDatabase_Draft_quote_snippet">(رَدّ)</string>
  <!--AttachmentKeyboard-->
  <string name="AttachmentKeyboard_gallery">المعرض</string>
  <string name="AttachmentKeyboard_gif">صورة متحركة</string>
  <string name="AttachmentKeyboard_file">ملف</string>
  <string name="AttachmentKeyboard_contact">جهة الاتصال</string>
  <string name="AttachmentKeyboard_location">الموقع الجغرافي</string>
  <string name="AttachmentKeyboard_Signal_needs_permission_to_show_your_photos_and_videos">يحتاج Molly إلى إذن لإظهار الصور ومقاطع الفيديو الخاصة بك.</string>
  <string name="AttachmentKeyboard_give_access">منح الصلاحيات</string>
  <!--AttachmentManager-->
  <string name="AttachmentManager_cant_open_media_selection">لم يتم العثور على تطبيق لاختيار ملف.</string>
  <string name="AttachmentManager_signal_requires_the_external_storage_permission_in_order_to_attach_photos_videos_or_audio">يحتاج Molly إلى إذن الوصول إلى التخزين من أجل إرفاق الصور والفيديوهات والملفّات الصوتيّة، ولكن الإذن لم يُمنح  بشكل دائم. الّرجاء زيارة قائمة إعدادات التطبيق، واختيار \"الأذونات\"، ومن ثمّ تفعيل \"سعة التخزين\".</string>
  <string name="AttachmentManager_signal_requires_contacts_permission_in_order_to_attach_contact_information">يحتاج Molly إلى إذن الوصول لِ جهات الاتصال من أجل إرفاق بيانات جهة اتصال، لكن الإذن لم يُمنح بشكل دائم. الّرجاء زيارة قائمة إعدادات التطبيق، واختيار \"الأذونات\"، ومن ثم تفعيل \"جهات الاتصال\".</string>
  <string name="AttachmentManager_signal_requires_location_information_in_order_to_attach_a_location">يحتاج Molly إلى إذن الوصول إلى الموقع من أجل إرفاق الموقع الجغرافي ولكن تم إيقاف الإذن على نحو دائم. يرجى زيارة قائمة إعدادات التطبيق ثم اختيار \"الأذونات\" وتفعيل \"الموقع\".</string>
  <!--AttachmentUploadJob-->
  <string name="AttachmentUploadJob_uploading_media">جاري رفع الملف …</string>
  <string name="AttachmentUploadJob_compressing_video_start">جاري ضغط الفيديو…</string>
  <!--BackgroundMessageRetriever-->
  <string name="BackgroundMessageRetriever_checking_for_messages">يبحث عن الرسائل…</string>
  <!--BlockedUsersActivity-->
  <string name="BlockedUsersActivity__blocked_users">المستخدمون المحظورون</string>
  <string name="BlockedUsersActivity__add_blocked_user">أضف مستخدما محظورا</string>
  <string name="BlockedUsersActivity__blocked_users_will">لن يتمكن المستخدم المحظور من الاتصال بك ولا إرسال الرسائل إليك.</string>
  <string name="BlockedUsersActivity__no_blocked_users">لا أحد محظور</string>
  <string name="BlockedUsersActivity__block_user">حظر المستخدم ؟</string>
  <string name="BlockedUserActivity__s_will_not_be_able_to"> لن يتمكن \"%1$s\" من الاتصال بك ولا إرسال الرسائل إليك.</string>
  <string name="BlockedUsersActivity__block">حظر</string>
  <string name="BlockedUsersActivity__unblock_user">إلغاء حظر المستخدم ؟</string>
  <string name="BlockedUsersActivity__do_you_want_to_unblock_s">أتريد إلغاء حظر \"%1$s\" ؟</string>
  <string name="BlockedUsersActivity__unblock">رفع الحظر</string>
  <!--BlockUnblockDialog-->
  <string name="BlockUnblockDialog_block_and_leave_s">حظر و مغادرة %1$s؟</string>
  <string name="BlockUnblockDialog_block_s">حظر %1$s؟</string>
  <string name="BlockUnblockDialog_you_will_no_longer_receive_messages_or_updates">لن تستلم بعد الآن رسائل أو تحديثات من هذه المجموعة، ولن يتمكن الأعضاء من إضافتك مرة أخرى إلى هذه المجموعة.</string>
  <string name="BlockUnblockDialog_group_members_wont_be_able_to_add_you">لن يتمكن أعضاء المجموعة من إضافتك إلى مجموعتهم مرة أخرى.</string>
  <string name="BlockUnblockDialog_group_members_will_be_able_to_add_you">سيتمكن أعضاء المجموعة من إضافتك في مجموعتهم مرة أخرى.</string>
  <string name="BlockUnblockDialog_you_will_be_able_to_call_and_message_each_other">ستصبحون قادرين على مراسلة ومكالمة بعضكما، وسيتم مشاركة اسمك وصورتك الشخصية مع الطرف اﻵخر.</string>
  <string name="BlockUnblockDialog_blocked_people_wont_be_able_to_call_you_or_send_you_messages">لن يتمكن الأشخاص المحظورون من الاتصال بك ولا إرسال الرسائل إليك.</string>
  <string name="BlockUnblockDialog_unblock_s">إلغاء حظر %1$s ؟</string>
  <string name="BlockUnblockDialog_block">حظر</string>
  <string name="BlockUnblockDialog_block_and_leave">حظر ثم المغادرة</string>
  <string name="BlockUnblockDialog_block_and_delete">حظر ثم الحذف</string>
  <!--BucketedThreadMedia-->
  <string name="BucketedThreadMedia_Today">اليوم</string>
  <string name="BucketedThreadMedia_Yesterday">البارحة</string>
  <string name="BucketedThreadMedia_This_week">هذا الأسبوع</string>
  <string name="BucketedThreadMedia_This_month">هذا الشهر</string>
  <string name="BucketedThreadMedia_Large">كبير</string>
  <string name="BucketedThreadMedia_Medium">متوسط</string>
  <string name="BucketedThreadMedia_Small">صغير</string>
  <!--CameraXFragment-->
  <string name="CameraXFragment_tap_for_photo_hold_for_video">أنقر لالتقاط صورة، أو أضغط باستمرار لتصوير فيديو</string>
  <string name="CameraXFragment_capture_description">التقاط</string>
  <string name="CameraXFragment_change_camera_description">تغيير الكاميرا</string>
  <string name="CameraXFragment_open_gallery_description">فتح المعرض </string>
  <!--CameraContacts-->
  <string name="CameraContacts_recent_contacts">جهات الاتصال مؤخّراً </string>
  <string name="CameraContacts_signal_contacts">جهات اتصال Signal</string>
  <string name="CameraContacts_signal_groups">مجموعات Signal</string>
  <string name="CameraContacts_you_can_share_with_a_maximum_of_n_conversations">يمكنك مشاركة %d محادثات كحد أقصى</string>
  <string name="CameraContacts_select_signal_recipients">اختاري المتلقّيين من Signal</string>
  <string name="CameraContacts_no_signal_contacts">لا جهات اتصال في Signal</string>
  <string name="CameraContacts_you_can_only_use_the_camera_button">يمكنكم استخدام زر الكاميرا لإرسال الصور إلى جهات الاتصال في Signal فقط.</string>
  <string name="CameraContacts_cant_find_who_youre_looking_for">لم تجدون من تبحثون عنه؟</string>
  <string name="CameraContacts_invite_a_contact_to_join_signal">إرسال دعوة لجهة اتصال للانضمام الى Molly</string>
  <string name="CameraContacts__menu_search">بحث</string>
  <!--ClearProfileActivity-->
  <string name="ClearProfileActivity_remove">إزالة</string>
  <string name="ClearProfileActivity_remove_profile_photo">حذف صورة الملف الشخصي؟</string>
  <string name="ClearProfileActivity_remove_group_photo">حذف صورة المجموعة؟</string>
  <!--ClientDeprecatedActivity-->
  <string name="ClientDeprecatedActivity_update_signal">تحديث Signal</string>
  <string name="ClientDeprecatedActivity_this_version_of_the_app_is_no_longer_supported">لم يعد هذا الإصدار من التطبيق مدعوما. لمواصلة إرسال الرسائل واستلامها ، يُرجى التحديث إلى آخر إصدار.</string>
  <string name="ClientDeprecatedActivity_update">تحديث التطبيق</string>
  <string name="ClientDeprecatedActivity_dont_update">لا تقم بالتحديث</string>
  <string name="ClientDeprecatedActivity_warning">تحذير</string>
  <string name="ClientDeprecatedActivity_your_version_of_signal_has_expired_you_can_view_your_message_history">لقد انتهت صلاحية إصدار Signal الخاص بك. يمكنك عرض محفوظات رسائلك ولكنك لن يكون بإمكانك إرسال أو استلام الرسائل  إلى حين قيامك بالتحديث.</string>
  <!--CommunicationActions-->
  <string name="CommunicationActions_no_browser_found">لم يتم العثور على متصفح للإنترنت.</string>
  <string name="CommunicationActions_send_email">إرسال رسالة إلكترونية</string>
  <string name="CommunicationActions_a_cellular_call_is_already_in_progress">هناك مكالمة هاتفية جارية </string>
  <string name="CommunicationActions_start_voice_call">بدأ مكالمة صوتية؟</string>
  <string name="CommunicationActions_cancel">إلغاء</string>
  <string name="CommunicationActions_call">اتصال</string>
  <string name="CommunicationActions_insecure_call">مكالمة غير آمنة</string>
  <string name="CommunicationActions_carrier_charges_may_apply">قد تُطبَّق عليك رسوم شركة الاتصال. الرقم الذي تتصل به غير مسجل في Signal. سيتم إجراء هذه المكالمة من خلال مشغِّل شبكة الجوال، وليس عبر الانترنت.</string>
  <!--ConfirmIdentityDialog-->
  <string name="ConfirmIdentityDialog_your_safety_number_with_s_has_changed">تغيَّر رقم الأمان مع %1$s. وهذا يعني إما محاولة أحدٍ اعتراض المحادثة أو ببساطة قيام %2$s بإعادة تثبيت Signal.</string>
  <string name="ConfirmIdentityDialog_you_may_wish_to_verify_your_safety_number_with_this_contact">ربما ترغب بالتحقق من رقم الأمان مع جهة الاتصال هذه.</string>
  <string name="ConfirmIdentityDialog_accept">موافقة</string>
  <!--ContactsCursorLoader-->
  <string name="ContactsCursorLoader_recent_chats">المحادثات الأحدث</string>
  <string name="ContactsCursorLoader_contacts">جهات الإتصال</string>
  <string name="ContactsCursorLoader_groups">مجموعات</string>
  <string name="ContactsCursorLoader_phone_number_search">البحث عن طريق رقم الهاتف</string>
  <string name="ContactsCursorLoader_username_search">البحث عن طريق اسم المستخدم</string>
  <!--ContactsDatabase-->
  <string name="ContactsDatabase_message_s">رسالة %s</string>
  <string name="ContactsDatabase_signal_call_s">مكالمة Signal %s</string>
  <!--ContactNameEditActivity-->
  <string name="ContactNameEditActivity_given_name">الاسم الأول</string>
  <string name="ContactNameEditActivity_family_name">اسم العائلة</string>
  <string name="ContactNameEditActivity_prefix">اللّقب</string>
  <string name="ContactNameEditActivity_suffix">لاحقة الاسم</string>
  <string name="ContactNameEditActivity_middle_name">الاسم الأوسط</string>
  <!--ContactShareEditActivity-->
  <string name="ContactShareEditActivity_type_home">المنزل</string>
  <string name="ContactShareEditActivity_type_mobile">الهاتف</string>
  <string name="ContactShareEditActivity_type_work">العمل</string>
  <string name="ContactShareEditActivity_type_missing">غير ذلك</string>
  <string name="ContactShareEditActivity_invalid_contact">جهة الاتصال التي تم اختيارها غير صالحة.</string>
  <!--ConversationItem-->
  <string name="ConversationItem_error_not_sent_tap_for_details">لم تُرسَل، يرجى اللمس للمزيد من التفاصيل</string>
  <string name="ConversationItem_error_partially_not_delivered">أُرسلَت جزئيا فقط، يرجى اللمس لمعرفة المزيد</string>
  <string name="ConversationItem_error_network_not_delivered">فشل الإرسال</string>
  <string name="ConversationItem_received_key_exchange_message_tap_to_process">تم استلام رسالة تبادل مفاتيح، أنقر للمتابعة.</string>
  <string name="ConversationItem_group_action_left">%1$s تَرك المجموعة.</string>
  <string name="ConversationItem_click_to_approve_unencrypted">فشل الإرسال، انقر للاستعاضة بارسال غير آمن</string>
  <string name="ConversationItem_click_to_approve_unencrypted_sms_dialog_title">الاستعاضة برسالة SMS غير مُعمَّاة؟</string>
  <string name="ConversationItem_click_to_approve_unencrypted_mms_dialog_title">الاستعاضة برسالة وسائط متعددة غير مُعمَّاة؟</string>
  <string name="ConversationItem_click_to_approve_unencrypted_dialog_message">هذه الرسالة ستكون <b>غير</b> مٌعمَّاة لأن المستلم لم يعد مستخدم ‏Signal‏ .\n\nهل لديك الرغبة في إرسالها غير آمنة ؟</string>
  <string name="ConversationItem_unable_to_open_media">لم يتم العثور على تطبيق قادر على فتح الملف.</string>
  <string name="ConversationItem_copied_text">تم نسخ %s</string>
  <string name="ConversationItem_from_s">من %s</string>
  <string name="ConversationItem_to_s">إلى %s</string>
  <string name="ConversationItem_read_more">  قراءة المزيد</string>
  <string name="ConversationItem_download_more">  تحميل المزيد</string>
  <string name="ConversationItem_pending">  معلّق</string>
  <string name="ConversationItem_this_message_was_deleted">حُذفَت هذه الرسالة.</string>
  <string name="ConversationItem_you_deleted_this_message">لقد حذفت هذه الرسالة.</string>
  <!--ConversationActivity-->
  <string name="ConversationActivity_reset_secure_session_question">إعادة ضبط جلسة آمنة؟</string>
  <string name="ConversationActivity_this_may_help_if_youre_having_encryption_problems">سيُحتفَظ برسائلك. قد يساعد ذلك في حال وجود مشاكل في تعمية هذه المحادثة.</string>
  <string name="ConversationActivity_reset">إعادة ضبط</string>
  <string name="ConversationActivity_add_attachment">إضافة مرفقات</string>
  <string name="ConversationActivity_select_contact_info">أختر بيانات جهة الاتصال</string>
  <string name="ConversationActivity_compose_message">إنشاء رسالة</string>
  <string name="ConversationActivity_sorry_there_was_an_error_setting_your_attachment">عذراً، حصل خطأ أثناء رفع المرفق.</string>
  <string name="ConversationActivity_recipient_is_not_a_valid_sms_or_email_address_exclamation">المستلم ليس رسالة SMS أو عنوان بريد الكتروني صالح!</string>
  <string name="ConversationActivity_message_is_empty_exclamation">الرسالة فارغة</string>
  <string name="ConversationActivity_group_members">أعضاء المجموعة</string>
  <string name="ConversationActivity__tap_here_to_start_a_group_call">يُرجى اللمس هنا لبدء مكالمة جماعية</string>
  <string name="ConversationActivity_invalid_recipient">جهة اتصال غير صحيحة!</string>
  <string name="ConversationActivity_added_to_home_screen">تمت الإضافة للشاشة الرئيسية</string>
  <string name="ConversationActivity_calls_not_supported">المكالمات غير مدعمة</string>
  <string name="ConversationActivity_this_device_does_not_appear_to_support_dial_actions">هذا الجهاز لا يدعم خاصية الاتصال.</string>
  <string name="ConversationActivity_transport_insecure_sms">رسالة SMS غير آمنة</string>
  <string name="ConversationActivity_transport_insecure_mms">رسالة وسائط متعددة غير آمنة</string>
  <string name="ConversationActivity_transport_signal">Signal</string>
  <string name="ConversationActivity_lets_switch_to_signal">هيا ننتقل إلى Molly %1$s</string>
  <string name="ConversationActivity_specify_recipient">رجاء اختيار جهة اتصال</string>
  <string name="ConversationActivity_unblock">إلغاء الحظر</string>
  <string name="ConversationActivity_attachment_exceeds_size_limits">حجم المرفق تجاوز الحد المسموح بهذا النوع من الرسائل.</string>
  <string name="ConversationActivity_unable_to_record_audio">تعذر تسجيل الصوت!</string>
  <string name="ConversationActivity_you_cant_send_messages_to_this_group">لا تستطيع إرسال الرسائل لهذه المجموعة لأنك لم تعد عضواً.</string>
  <string name="ConversationActivity_there_is_no_app_available_to_handle_this_link_on_your_device">لا يوجد تطبيق لمعالجة هذا الرابط على جهازك.</string>
  <string name="ConversationActivity_your_request_to_join_has_been_sent_to_the_group_admin">تم إرسال طلبك للانضمام إلى المشرفين على المجموعة. سيتم تنبيهك عند اتخاذهم الإجراء المناسب لهم.</string>
  <string name="ConversationActivity_cancel_request">إلغاء الطلب</string>
  <string name="ConversationActivity_to_send_audio_messages_allow_signal_access_to_your_microphone">لإرسال الرسائل الصوتية، يرجى السماح ل Molly بالوصول إلى المايكروفون.</string>
  <string name="ConversationActivity_signal_requires_the_microphone_permission_in_order_to_send_audio_messages">يحتاج Molly إلى إذن الوصول إلى الميكروفون لإرسال الرسائل الصوتية، ولكن تم إيقاف الإذن على نحو دائم. الرّجاء زيارة إعدادات التطبيق ثم اختيار \"الأذونات\" وتفعيل \"الميكروفون\".</string>
  <string name="ConversationActivity_signal_needs_the_microphone_and_camera_permissions_in_order_to_call_s">يحتاج Molly إلى أذونات الميكروفون والكاميرا من أجل الاتصال بـ%s ولكن تم إيقافهم على نحو دائم. الرجاء زيارة إعدادات التطبيق ثم اختيار \"الأذونات\" وتفعيل \"الميكروفون\" و\"الكاميرا\".</string>
  <string name="ConversationActivity_to_capture_photos_and_video_allow_signal_access_to_the_camera">لإلتقاط الصور والفيديوهات، الرجاء السماح لMolly بالوصول إلي الكاميرا.</string>
  <string name="ConversationActivity_signal_needs_the_camera_permission_to_take_photos_or_video">يحتاج Molly إلى إذن الوصول إلى الكاميرا من أجل التقاط صور وفيديو، ولكن تم إيقاف الإذن على نحو دائم. الرجاء زيارة إعدادات التطبيق ثم اختيار \"الأذونات\"، ثم تفعيل \"الكاميرا\".</string>
  <string name="ConversationActivity_signal_needs_camera_permissions_to_take_photos_or_video">يحتاج Molly إلي إذن الوصول إلى الكاميرا لالتقاط صور أو تسجيل فيديو</string>
  <string name="ConversationActivity_enable_the_microphone_permission_to_capture_videos_with_sound">يرجى تفعيل الإذن للميكروفون للتمكّن من التقاط الصوت في الفيديو.</string>
  <string name="ConversationActivity_signal_needs_the_recording_permissions_to_capture_video">يحتاج Molly إلى أذونات الوصول إلى الميكروفون لتسجيل الفيديو، لكنه لم يمنح الإذن. الرجاء الذهاب إلى إعدادات التطبيق ثم اختيار \"الأذونات\"  وتفعيل \"الميكروفون\" و \"الكاميرا\".</string>
  <string name="ConversationActivity_signal_needs_recording_permissions_to_capture_video">يحتاج Molly الى أذونات الميكروفون لتسجيل الفيديو. </string>
  <string name="ConversationActivity_quoted_contact_message">%1$s%2$s</string>
  <string name="ConversationActivity_signal_cannot_sent_sms_mms_messages_because_it_is_not_your_default_sms_app">لا يستطيع Signal إرسال الرسائل القصيرة SMS أو الرسائل متعدّدة الوسائط MMS لأنه ليس التطبيق الافتراضي لرسائل SMS في جهازك. هل تريد تغيير ذلك في إعدادات Android؟</string>
  <string name="ConversationActivity_yes">نعم</string>
  <string name="ConversationActivity_no">لا</string>
  <string name="ConversationActivity_search_position">%1$dمن%2$d</string>
  <string name="ConversationActivity_no_results">لا نتائج</string>
  <string name="ConversationActivity_sticker_pack_installed">تم تثبيت حزمة الملصقات</string>
  <string name="ConversationActivity_new_say_it_with_stickers">جديد! قلها بالملصقات</string>
  <string name="ConversationActivity_cancel">إلغاء</string>
  <string name="ConversationActivity_delete_conversation">حذف المحادثة ؟</string>
  <string name="ConversationActivity_delete_and_leave_group">حذف ثم مغادرة المجموعة؟</string>
  <string name="ConversationActivity_this_conversation_will_be_deleted_from_all_of_your_devices">ستُحذَف هذه المحادثة من جميع أجهزتك.</string>
  <string name="ConversationActivity_you_will_leave_this_group_and_it_will_be_deleted_from_all_of_your_devices">سوف تغادر هذه المجموعة، ثم ستُحذَف من كل أجهزتك.</string>
  <string name="ConversationActivity_delete">حذف </string>
  <string name="ConversationActivity_delete_and_leave">حذف ثم المغادرة</string>
  <string name="ConversationActivity__to_call_s_signal_needs_access_to_your_microphone">للاتصال بـ %1$s، يحتاج Molly الوصول إلى ميكروفونك.</string>
  <string name="ConversationActivity__more_options_now_in_group_settings">ثمة خيارات إضافية الآن في \"إعدادات المجموعة\"</string>
  <string name="ConversationActivity_join">انضم</string>
  <string name="ConversationActivity_full">ممتليء</string>
  <string name="ConversationActivity_error_sending_media">خَطَأُ في إرسال الوَسط</string>
  <!--ConversationAdapter-->
  <plurals name="ConversationAdapter_n_unread_messages">
    <item quantity="zero">%d رسالة غير مقروءة</item>
    <item quantity="one">%d رسالة غير مقروءة</item>
    <item quantity="two">%d رسالتين غير مقروءتين</item>
    <item quantity="few">%d رسائل غير مقروءة </item>
    <item quantity="many">%d رسالة غير مقروءة</item>
    <item quantity="other">%d رسالة غير مقروءة</item>
  </plurals>
  <!--ConversationFragment-->
  <plurals name="ConversationFragment_delete_selected_messages">
    <item quantity="zero">حذف المختار؟</item>
    <item quantity="one">حذف الرسالة المختارة؟</item>
    <item quantity="two">حذف الرسائل المختارة؟</item>
    <item quantity="few">حذف الرسائل المختارة؟</item>
    <item quantity="many">حذف الرسائل المختارة؟</item>
    <item quantity="other">حذف الرسائل المختارة؟</item>
  </plurals>
  <string name="ConversationFragment_save_to_sd_card">أحفظ في الذاكرة؟</string>
  <plurals name="ConversationFragment_saving_n_media_to_storage_warning">
    <item quantity="zero">إن حفظ %1$d ملف متعدد الوسائط في سعة التخزين يسمح ﻷي تطبيق آخر على الهاتف من النفاذ له. \n\nاستمر؟</item>
    <item quantity="one">إن حفظ هذا الملف متعدد الوسائط في سعة التخزين يسمح ﻷي تطبيق آخر على الهاتف من النفاذ له. \n\nاستمر؟</item>
    <item quantity="two">إن حفظ %1$d ملفات متعددة الوسائط في سعة التخزين يسمح ﻷي تطبيق آخر على الهاتف من النفاذ لهما. \n\nاستمر؟</item>
    <item quantity="few">إن حفظ %1$d ملفات متعدد الوسائط في سعة التخزين يسمح ﻷي تطبيق آخر على الهاتف من النفاذ لها. \n\nاستمر؟</item>
    <item quantity="many">إن حفظ %1$d ملفا متعدد الوسائط في سعة التخزين يسمح ﻷي تطبيق آخر على الهاتف من النفاذ لها. \n\nاستمر؟</item>
    <item quantity="other">إن حفظ %1$d ملف متعدد الوسائط في سعة التخزين سيسمح ﻷي تطبيق آخر على جهازك بالنفاذ إليها.\n\n استمرار؟</item>
  </plurals>
  <plurals name="ConversationFragment_error_while_saving_attachments_to_sd_card">
    <item quantity="zero">وقع خطأ أثناء حفظ المرفقات في مساحة التخزين!</item>
    <item quantity="one">وقع خطأ أثناء حفظ المرفق في مساحة التخزين!</item>
    <item quantity="two">وقع خطأ أثناء حفظ المرفقات في مساحة التخزين!</item>
    <item quantity="few">وقع خطأ أثناء حفظ المرفقات في مساحة التخزين!</item>
    <item quantity="many">وقع خطأ أثناء حفظ المرفقات في مساحة التخزين!</item>
    <item quantity="other">وقع خطأ أثناء حفظ المرفقات في مساحة التخزين!</item>
  </plurals>
  <string name="ConversationFragment_unable_to_write_to_sd_card_exclamation">تعذر الإضافة إلى الذاكرة!</string>
  <plurals name="ConversationFragment_saving_n_attachments">
    <item quantity="zero">جارٍ حفظ %1$d مرفق</item>
    <item quantity="one">جارٍ حفظ المرفق</item>
    <item quantity="two">جارٍ حفظ %1$d مرفق</item>
    <item quantity="few">جارٍ حفظ %1$d مرفق</item>
    <item quantity="many">جارٍ حفظ %1$d مرفق</item>
    <item quantity="other">جارٍ حفظ %1$d مرفق</item>
  </plurals>
  <plurals name="ConversationFragment_saving_n_attachments_to_sd_card">
    <item quantity="zero">جارٍ حفظ %1$d مرفق في الذاكرة…</item>
    <item quantity="one">جارٍ حفظ المرفق في الذاكرة…</item>
    <item quantity="two">جارٍ حفظ %1$d مرفق في الذاكرة…</item>
    <item quantity="few">جارٍ حفظ %1$d مرفق في الذاكرة…</item>
    <item quantity="many">جارٍ حفظ %1$d مرفق في الذاكرة…</item>
    <item quantity="other">جارٍ حفظ %1$d ملف مرفق في الذاكرة…</item>
  </plurals>
  <string name="ConversationFragment_pending">معلق…</string>
  <string name="ConversationFragment_push">بيانات (Signal)</string>
  <string name="ConversationFragment_mms">رسالة وسائط متعددة</string>
  <string name="ConversationFragment_sms">رسالة SMS</string>
  <string name="ConversationFragment_deleting">جارٍ الحذف</string>
  <string name="ConversationFragment_deleting_messages">حذف الرسائل جارٍ…</string>
  <string name="ConversationFragment_delete_for_me">احذف بالنسبة لي</string>
  <string name="ConversationFragment_delete_for_everyone">احذف للجميع</string>
  <string name="ConversationFragment_this_message_will_be_deleted_for_everyone_in_the_conversation">سوف تُحذَف هذه الرسالة لكل من كان في هذه المحادثة شريطة استخدامه إصدار Signal حديث. لن يتمكن أحد من رؤية الرسالة التي قمت بحذفها.</string>
  <string name="ConversationFragment_quoted_message_not_found">لم يتم العثور على الرسالة الأصلية</string>
  <string name="ConversationFragment_quoted_message_no_longer_available">الرسالة الأصلية لم تعد متوفرة</string>
  <string name="ConversationFragment_failed_to_open_message">فشل في فتح الرسالة</string>
  <string name="ConversationFragment_you_can_swipe_to_the_right_reply">يمكنك السحب إلى اليمين على أي رسالة للرد بسرعة</string>
  <string name="ConversationFragment_you_can_swipe_to_the_left_reply">يمكنك السحب إلى اليسار فوق أي رسالة للرد بسرعة</string>
  <string name="ConversationFragment_outgoing_view_once_media_files_are_automatically_removed">ملفات الوسائط المرسلة كمشاهدة لمرة واحدة تحذف تلقائيا بعد ارسالها</string>
  <string name="ConversationFragment_you_already_viewed_this_message">لقد سبق لك رؤية هذه الرسالة</string>
  <string name="ConversationFragment__you_can_add_notes_for_yourself_in_this_conversation">يمكنك إضافة ملاحظات خاصة بك في هذه المحادثة.
إن كان حسابك متصلا بأجهزة أخرى، ستتم مزامنة الملاحظات معها.</string>
  <string name="ConversationFragment__d_group_members_have_the_same_name">%1$d عضوا بالمجموعة لهم نفس اﻻسم.</string>
  <string name="ConversationFragment__tap_to_review">يُرجى اللمس للمراجعة</string>
  <string name="ConversationFragment__review_requests_carefully">مراجعة الطلبات بعناية</string>
  <string name="ConversationFragment__signal_found_another_contact_with_the_same_name">وجد Molly جهة اتصال أخرى بنفس الاسم.</string>
  <string name="ConversationFragment_contact_us">تواصل معنا</string>
  <string name="ConversationFragment_verify">تحقق</string>
  <string name="ConversationFragment_not_now">ليس الآن</string>
  <string name="ConversationFragment_your_safety_number_with_s_changed">لقد تغير رقم أمانك مع %s</string>
  <string name="ConversationFragment_your_safety_number_with_s_changed_likey_because_they_reinstalled_signal">لقد تغير رقم أمانك مع %s، يُحتَمل أن يكون هذا الشخص قد أعاد تثبيت Signal أو أنه غيَّر جهازه. يُرجى لمس زر التحقق للتأكيد على رقم اﻷمان الجديد. إن هذا اﻹجراء اختياري.</string>
  <plurals name="ConversationListFragment_delete_selected_conversations">
    <item quantity="zero">حذف المحادثات المختارة؟</item>
    <item quantity="one">حذف المحادثة المختارة؟</item>
    <item quantity="two">حذف المحادثتان؟</item>
    <item quantity="few">حذف المحادثات المختارة؟</item>
    <item quantity="many">حذف كل المحادثات المختارة؟</item>
    <item quantity="other">حذف المحادثات المختارة؟</item>
  </plurals>
  <plurals name="ConversationListFragment_this_will_permanently_delete_all_n_selected_conversations">
    <item quantity="zero">سوف يتم حذف %1$d رسائل مختارة بشكل نهائي.</item>
    <item quantity="one">سوف يتم حذف الرسالة المختارة بشكل نهائي.</item>
    <item quantity="two">سوف يتم حذف %1$d رسائل مختارة بشكل نهائي.</item>
    <item quantity="few">سوف يتم حذف %1$d رسائل مختارة بشكل نهائي.</item>
    <item quantity="many">سوف يتم حذف %1$d رسائل مختارة بشكل نهائي.</item>
    <item quantity="other">سوف يتم حذف %1$d رسائل مختارة بشكل نهائي.</item>
  </plurals>
  <string name="ConversationListFragment_deleting">حذف</string>
  <string name="ConversationListFragment_deleting_selected_conversations">جارٍ حذف المحادثات المختارة…</string>
  <plurals name="ConversationListFragment_conversations_archived">
    <item quantity="zero">تم نقل %d رسالة إلى الأرشيف</item>
    <item quantity="one">تم نقل رسالة إلى الأرشيف</item>
    <item quantity="two">تم نقل %d رسالة إلى الأرشيف</item>
    <item quantity="few">تم نقل %d رسالة إلى الأرشيف</item>
    <item quantity="many">تم نقل %d رسالة إلى الأرشيف</item>
    <item quantity="other">تم نقل %d رسالة إلى الأرشيف</item>
  </plurals>
  <string name="ConversationListFragment_undo">تراجع</string>
  <plurals name="ConversationListFragment_moved_conversations_to_inbox">
    <item quantity="zero">تم نقل %d رسالة إلى الوارد</item>
    <item quantity="one">تم نقل رسالة إلى الوارد</item>
    <item quantity="two">تم نقل %d رسالة إلى الوارد</item>
    <item quantity="few">تم نقل %d رسالة إلى الوارد</item>
    <item quantity="many">تم نقل %d رسالة إلى الوارد</item>
    <item quantity="other">تم نقل %d رسالة إلى الوارد</item>
  </plurals>
  <!--ConversationListItem-->
  <string name="ConversationListItem_key_exchange_message">رسالة تبادل المفاتيح</string>
  <!--ConversationListItemAction-->
  <string name="ConversationListItemAction_archived_conversations_d">أرشيف المحادثات (%d)</string>
  <!--ConversationTitleView-->
  <string name="ConversationTitleView_verified"> تم التحقق </string>
  <string name="ConversationTitleView_you">أنت</string>
  <!--CreateGroupActivity-->
  <string name="CreateGroupActivity_some_contacts_cannot_be_in_legacy_groups">بعض جهات الاتصال لا يمكنها الوجود في المجموعات من الطراز القديم.</string>
  <!--CreateProfileActivity-->
  <string name="CreateProfileActivity__profile">الملف الشخصي</string>
  <string name="CreateProfileActivity_error_setting_profile_photo">خطأ في اختيار صورة الملف الشخصي</string>
  <string name="CreateProfileActivity_problem_setting_profile">خطأ في إعداد الملف الشخصي</string>
  <string name="CreateProfileActivity_set_up_your_profile">إعداد الملف الشخصي</string>
  <string name="CreateProfileActivity_signal_profiles_are_end_to_end_encrypted">حسابك الشخصي مُعمَّى من طرف لطرف. وأن أي تغيير سيكون ظاهرا لجهات اتصالك، وذلك بعد أن قبولك طلب محادثتهم أو بعد انضمامك لمجموعة جديدة.</string>
  <string name="CreateProfileActivity_set_avatar_description">اختيار صورة ملفك الشخصي</string>
  <!--ChooseBackupFragment-->
  <string name="ChooseBackupFragment__restore_from_backup">الاستعادة مِن نسخة احتياطية؟</string>
  <string name="ChooseBackupFragment__restore_your_messages_and_media">استعادة الرسائل والوسائط من نسخة احتياطية محلية. إن لم تتم استعادتها الآن، لن يكون بإمكانك ذلك لاحقا.</string>
  <string name="ChooseBackupFragment__icon_content_description">الاستعادة من أيقونة النسخة الاحتياطية</string>
  <string name="ChooseBackupFragment__choose_backup">اختيار النسخة الاحتياطية</string>
  <string name="ChooseBackupFragment__learn_more">لمعرفة المزيد</string>
  <!--RestoreBackupFragment-->
  <string name="RestoreBackupFragment__restore_complete">تمت الاستعادة</string>
  <string name="RestoreBackupFragment__to_continue_using_backups_please_choose_a_folder">للاستمرار في استخدام النسخ اﻻحتياطية، يُرجى اختيار المجلد. سوف تُخزَّن النسخ اﻻحتياطية الجديدة في هذا الموقع.</string>
  <string name="RestoreBackupFragment__choose_folder">اختر مجلدا</string>
  <string name="RestoreBackupFragment__not_now">ليس الآن</string>
  <!--BackupsPreferenceFragment-->
  <string name="BackupsPreferenceFragment__chat_backups">النسخ الاحتياطية للمحادثات</string>
  <string name="BackupsPreferenceFragment__backups_are_encrypted_with_a_passphrase">تُعمَّى النسخ الاحتياطية بعبارة السر ثم تُخزَّن في جهازك.</string>
  <string name="BackupsPreferenceFragment__create_backup">إنشاء نسخة احتياطية</string>
  <string name="BackupsPreferenceFragment__last_backup">أحدث نسخة احتياطية : %1$s</string>
  <string name="BackupsPreferenceFragment__backup_folder">مجلد النسخ الاحتياطية</string>
  <string name="BackupsPreferenceFragment__verify_backup_passphrase">التحقق من رمز أمان النسخة اﻻحتياطية</string>
  <string name="BackupsPreferenceFragment__test_your_backup_passphrase">جرب النسخة الاحتياطية لعبارة السر وتأكد من موافقتها</string>
  <string name="BackupsPreferenceFragment__turn_on">شغّل</string>
  <string name="BackupsPreferenceFragment__turn_off">أطفىء</string>
  <string name="BackupsPreferenceFragment__to_restore_a_backup">لاستعادة نسخة احتياطية، يُرجى تثبيت نسخة Molly جديدة. يُرجى فتح التطبيق ولمس «استعادة نسخة احتياطية»، ثم تحديد مكان ملف النسخة الاحتياطية. %1$s</string>
  <string name="BackupsPreferenceFragment__learn_more">لمعرفة المزيد</string>
  <string name="BackupsPreferenceFragment__in_progress">يجري الآن…</string>
  <string name="BackupsPreferenceFragment__d_so_far">%1$d حتى الآن…‏</string>
  <string name="BackupsPreferenceFragment_signal_requires_external_storage_permission_in_order_to_create_backups">يحتاج Molly إلى إذن الوصول إلى سعة التخزين الخارجية لإنشاء نسخ احتياطية، ولكن رُفض الإذن على نحو دائم. الرجاء الاطلاع على إعدادات التطبيق ثم اختيار \"الصلاحيات\"، ثم تفعيل \"سعة التخزين\".</string>
  <!--CustomDefaultPreference-->
  <string name="CustomDefaultPreference_using_custom">استخدام التخصيص: %s</string>
  <string name="CustomDefaultPreference_using_default">الاستخدام الافتراضي: %s</string>
  <string name="CustomDefaultPreference_none">لا شيء </string>
  <!--AvatarSelectionBottomSheetDialogFragment-->
  <string name="AvatarSelectionBottomSheetDialogFragment__choose_photo">اختيار صورة</string>
  <string name="AvatarSelectionBottomSheetDialogFragment__take_photo">التقاط صورة</string>
  <string name="AvatarSelectionBottomSheetDialogFragment__choose_from_gallery">اختيار من الاستوديو</string>
  <string name="AvatarSelectionBottomSheetDialogFragment__remove_photo">إزالة الصورة</string>
  <string name="AvatarSelectionBottomSheetDialogFragment__taking_a_photo_requires_the_camera_permission">أخذ صورة يتطلب إذن الوصول إلى الكاميرا.</string>
  <string name="AvatarSelectionBottomSheetDialogFragment__viewing_your_gallery_requires_the_storage_permission">عرض معرض صورك يتطلب الإذن بالتخزين.</string>
  <!--DateUtils-->
  <string name="DateUtils_just_now">الآن</string>
  <string name="DateUtils_minutes_ago">%d دقيقة</string>
  <string name="DateUtils_today">اليوم</string>
  <string name="DateUtils_yesterday">البارحة</string>
  <!--DecryptionFailedDialog-->
  <string name="DecryptionFailedDialog_chat_session_refreshed">تم إنعاش جلسة المحادثة</string>
  <string name="DecryptionFailedDialog_signal_uses_end_to_end_encryption">يستخدم Signal التعمية من طرف لطرف ويحتاج بعض اﻷحيان لإنعاش جلسات المحادثات. إن هذا لا يؤثر على أمان محادثتك، لكن قد تفوتك رسالة من جهة الاتصال تلك، لكن يمكن الطلب منها إعادة إرسالها.</string>
  <!--DeviceListActivity-->
  <string name="DeviceListActivity_unlink_s">إلغاء ربط  \'%s\'؟</string>
  <string name="DeviceListActivity_by_unlinking_this_device_it_will_no_longer_be_able_to_send_or_receive">لن يكون إرسال واستقبال الرسائل ممكنا بمجرد إلغاء ربط الجهاز.</string>
  <string name="DeviceListActivity_network_connection_failed">فشل الاتصال بالشبكة</string>
  <string name="DeviceListActivity_try_again">حاول مجددا</string>
  <string name="DeviceListActivity_unlinking_device">جارٍ إلغاء ربط الجهاز…</string>
  <string name="DeviceListActivity_unlinking_device_no_ellipsis">جارٍ إلغاء ربط الجهاز</string>
  <string name="DeviceListActivity_network_failed">فشل في الشبكة!</string>
  <!--DeviceListItem-->
  <string name="DeviceListItem_unnamed_device">جهاز غير مسمى</string>
  <string name="DeviceListItem_linked_s">مقترن %s</string>
  <string name="DeviceListItem_last_active_s">آخر مرة %s</string>
  <string name="DeviceListItem_today">اليوم</string>
  <!--DocumentView-->
  <string name="DocumentView_unnamed_file">ملف بدون اسم</string>
  <!--DonateMegaphone-->
  <string name="DonateMegaphone_donate_to_signal">تبرع لـ Signal</string>
  <string name="DonateMegaphone_Signal_is_powered_by_people_like_you_show_your_support_today">يشتغل Signal بفضل أفراد مثلك. أظهر دعمك لنا اليوم !</string>
  <string name="DonateMegaphone_donate">تبرع</string>
  <string name="DonateMegaphone_no_thanks">لا شكرا</string>
  <!--GroupCallingMegaphone-->
  <string name="GroupCallingMegaphone__introducing_group_calls">تقديم مكالمات المجموعة</string>
  <string name="GroupCallingMegaphone__open_a_new_group_to_start">يُرجى فتح مجموعة جديدة لبدء مكالمة جماعية مجانية ومُعمَّاة</string>
  <!--DozeReminder-->
  <string name="DozeReminder_optimize_for_missing_play_services">الإعداد الأمثل عند غياب خدمات Play Services</string>
  <string name="DozeReminder_this_device_does_not_support_play_services_tap_to_disable_system_battery">هذا الهاتف لا يدعم خدمات Play. أنقر لإلغاء تفعيل ميزة الأداء الأمثل للبطارية والتي تمنع Molly من استقبال الرسائل عند عدم النشاط.</string>
  <!--ExpiredBuildReminder-->
  <string name="ExpiredBuildReminder_this_version_of_signal_has_expired">انتهت صلاحية هذا الإصدار من Signal. يُرجى التحديث الآن لإرسال واستلام الرسائل.</string>
  <string name="ExpiredBuildReminder_update_now">حدِّث الآن</string>
  <!--PendingGroupJoinRequestsReminder-->
  <plurals name="PendingGroupJoinRequestsReminder_d_pending_member_requests">
    <item quantity="zero">%d طلب العضوية معلق</item>
    <item quantity="one">%d طلب العضوية معلق</item>
    <item quantity="two">%d طلبات العضوية معلقة</item>
    <item quantity="few">%d طلبات العضوية معلقة</item>
    <item quantity="many">%d طلب العضوية معلق</item>
    <item quantity="other">%d طلب العضوية معلق</item>
  </plurals>
  <string name="PendingGroupJoinRequestsReminder_view">إظهار</string>
  <!--ShareActivity-->
  <string name="ShareActivity_share_with">شارك مع</string>
  <string name="ShareActivity_multiple_attachments_are_only_supported">المرفقات المتعددة مدعومة فقط مع الصور والفيديو</string>
  <!--GcmRefreshJob-->
  <string name="GcmRefreshJob_Permanent_Signal_communication_failure">فشل دائم في الاتصال ب Signal!</string>
  <string name="GcmRefreshJob_Signal_was_unable_to_register_with_Google_Play_Services">لم يتمكن Molly من التسجيل عبر خدمات Google Play، وتم تعطيل رسائل ومكالمات Molly. الرجاء محاولة إعادة التسجيل عبر قائمة الإعدادات &gt; ثم اختيار متقدم.</string>
  <!--GiphyActivity-->
  <string name="GiphyActivity_error_while_retrieving_full_resolution_gif">حدث خطأ أثناء جلب صورة متحركة ذات الدقة العالية</string>
  <!--GiphyFragmentPageAdapter-->
  <string name="GiphyFragmentPagerAdapter_gifs">الصور المتحركة</string>
  <string name="GiphyFragmentPagerAdapter_stickers">الملصقات</string>
  <!--AddToGroupActivity-->
  <string name="AddToGroupActivity_add_member">إضافة العضو؟</string>
  <string name="AddToGroupActivity_add_s_to_s">إضافة \"%1$s\" إلى \"%2$s\" ؟</string>
  <string name="AddToGroupActivity_s_added_to_s">%1$s أضاف إلى %2$s</string>
  <string name="AddToGroupActivity_add_to_group">أضف إلى مجموعة</string>
  <string name="AddToGroupActivity_add_to_groups">أضف إلى مجموعات</string>
  <string name="AddToGroupActivity_this_person_cant_be_added_to_legacy_groups">لا يمكن إضافة هذا الشخص إلى المجموعات من الطراز القديم.</string>
  <string name="AddToGroupActivity_add">إضافة</string>
  <!--ChooseNewAdminActivity-->
  <string name="ChooseNewAdminActivity_choose_new_admin">اختر مشرفا جديدا</string>
  <string name="ChooseNewAdminActivity_done">تم</string>
  <string name="ChooseNewAdminActivity_you_left">لقد غادرت \"%1$s\".</string>
  <!--GroupMembersDialog-->
  <string name="GroupMembersDialog_you">أنت</string>
  <!--GV2 access levels-->
  <string name="GroupManagement_access_level_anyone">أي شخص</string>
  <string name="GroupManagement_access_level_all_members">جميع الأعضاء</string>
  <string name="GroupManagement_access_level_only_admins">للمشرفين فقط</string>
  <string name="GroupManagement_access_level_no_one">لا أحد</string>
  <!--GV2 invites sent-->
  <plurals name="GroupManagement_invitation_sent">
    <item quantity="zero">تم إرسال %d دعوة</item>
    <item quantity="one">تم إرسال الدعوة</item>
    <item quantity="two">تم إرسال%d دعوة</item>
    <item quantity="few">تم إرسال%d دعوات</item>
    <item quantity="many">تم إرسال %d دعوة</item>
    <item quantity="other">تم إرسال %d دعوة</item>
  </plurals>
  <string name="GroupManagement_invite_single_user">لا يمكنك إضافة \"%1$s\" تلقائياً إلى هذه المجموعة. \n\n لقد تمت دعوة ذلك الشخص للانضمام، ولن يرى أيّة رسالة من رسائل المجموعة حتى يقبلها.</string>
  <string name="GroupManagement_invite_multiple_users">لا يمكنك إضافة هؤلاء المستخدمين تلقائياً إلى هذه المجموعة . \n\n لقد تمت دعوتهم للانضمام، ولن يروا أيّة رسالة من رسائل المجموعة حتى يقبلون.</string>
  <!--GroupsV1MigrationLearnMoreBottomSheetDialogFragment-->
  <string name="GroupsV1MigrationLearnMore_what_are_new_groups">ما هي المجموعات الجديدة ؟</string>
  <string name="GroupsV1MigrationLearnMore_new_groups_have_features_like_mentions">تحوي المجموعات الجديدة ميزات كـ ‎@mentions‎ والمشرفين على المجموعة، كما ستدعم مستقبلا المزيد من الميزات.</string>
  <string name="GroupsV1MigrationLearnMore_all_message_history_and_media_has_been_kept">تم الاحتفاظ بكل محفوظات الرسائل والوسائط قبل الترقية.</string>
  <string name="GroupsV1MigrationLearnMore_you_will_need_to_accept_an_invite_to_join_this_group_again">قبول دعوة الانضمام إلى هذه المجموعة مرة أخرى ضروري، ولن تصلك أي رسائل من المجموعة إلى حين موافقتك علي الانضمام إليها.</string>
  <plurals name="GroupsV1MigrationLearnMore_these_members_will_need_to_accept_an_invite">
    <item quantity="zero">يحتاج هذا العضو قبول دعوة الانضمام إلى هذه المجموعة مرة أخرى، ولن تصله أي رسائل من المجموعة إلى حين موافقته على الانضمام إليها :</item>
    <item quantity="one">يحتاج هذا العضو قبول دعوة الانضمام إلى هذه المجموعة مرة أخرى، ولن تصله أي رسائل من المجموعة إلى حين موافقته على الانضمام إليها :</item>
    <item quantity="two">يحتاج هذان العضوان قبول دعوة الانضمام إلى هذه المجموعة مرة أخرى، ولن تصلهما أي رسائل من المجموعة إلى حين موافقتهما على الانضمام إليها :</item>
    <item quantity="few">يحتاج هؤﻻء اﻷعضاء قبول دعوة الانضمام إلى هذه المجموعة مرة أخرى، ولن تصلهم أي رسائل من المجموعة إلى حين موافقتهم على الانضمام إليها :</item>
    <item quantity="many">يحتاج هؤﻻء اﻷعضاء قبول دعوة الانضمام إلى هذه المجموعة مرة أخرى، ولن تصلهم أي رسائل من المجموعة إلى حين موافقتهم على الانضمام إليها :</item>
    <item quantity="other">يحتاج هؤﻻء اﻷعضاء قبول دعوة الانضمام إلى هذه المجموعة مرة أخرى، ولن تصلهم أي رسائل من المجموعة إلى حين موافقتهم على الانضمام إليها :</item>
  </plurals>
  <plurals name="GroupsV1MigrationLearnMore_these_members_were_removed_from_the_group">
    <item quantity="zero">تمت إزالة هذا العضو من المجموعة ولن يتمكن من الانضمام إليها مرة أخرى حتى يقوم بالترقية :</item>
    <item quantity="one">تمت إزالة هذا العضو من المجموعة ولن يتمكن من الانضمام إليها مرة أخرى حتى يقوم بالترقية :</item>
    <item quantity="two">تمت إزالة هذين العضويْن من المجموعة ولن يتمكنا من الانضمام إليها مرة أخرى حتى يقوما بالترقية :</item>
    <item quantity="few">تمت إزالة هؤلاء الأعضاء من المجموعة ولن يتمكنوا من الانضمام إليها مرة أخرى حتى يقوموا بالترقية :</item>
    <item quantity="many">تمت إزالة هؤلاء الأعضاء من المجموعة ولن يتمكنوا من الانضمام إليها مرة أخرى حتى يقوموا بالترقية :</item>
    <item quantity="other">تمت إزالة هؤلاء الأعضاء من المجموعة ولن يتمكنوا من الانضمام إليها مرة أخرى حتى يقوموا بالترقية :</item>
  </plurals>
  <!--GroupsV1MigrationInitiationBottomSheetDialogFragment-->
  <string name="GroupsV1MigrationInitiation_upgrade_to_new_group">قم بالترقية إلى مجموعة جديدة</string>
  <string name="GroupsV1MigrationInitiation_upgrade_this_group">يُرجى ترقية هذه المجموعة</string>
  <string name="GroupsV1MigrationInitiation_new_groups_have_features_like_mentions">تحوي المجموعات الجديدة ميزات كـ ‎@mentions‎ والمشرفين على المجموعة، كما ستدعم مستقبلا المزيد من الميزات.</string>
  <string name="GroupsV1MigrationInitiation_all_message_history_and_media_will_be_kept">ستُحتفَظ كل محفوظات الرسائل والوسائط قبل الترقية.</string>
  <string name="GroupsV1MigrationInitiation_encountered_a_network_error">حدث خطأ في الشبكة. يُرجى المحاولة مرة أخرى لاحقا.</string>
  <string name="GroupsV1MigrationInitiation_failed_to_upgrade">فشلت الترقية.</string>
  <plurals name="GroupsV1MigrationInitiation_these_members_will_need_to_accept_an_invite">
    <item quantity="zero">يحتاج هذا العضو قبول دعوة الانضمام إلى هذه المجموعة مرة أخرى، ولن تصله أي رسائل من المجموعة إلى حين موافقته على الانضمام إليها :</item>
    <item quantity="one">يحتاج هذا العضو قبول دعوة الانضمام إلى هذه المجموعة مرة أخرى، ولن تصله أي رسائل من المجموعة إلى حين موافقته على الانضمام إليها :</item>
    <item quantity="two">يحتاج هذان العضوان قبول دعوة الانضمام إلى هذه المجموعة مرة أخرى، ولن تصلهما أي رسائل من المجموعة إلى حين موافقتهما على الانضمام إليها :</item>
    <item quantity="few">يحتاج هؤﻻء اﻷعضاء قبول دعوة الانضمام إلى هذه المجموعة مرة أخرى، ولن تصلهم أي رسائل من المجموعة إلى حين موافقتهم على الانضمام إليها :</item>
    <item quantity="many">يحتاج هؤﻻء اﻷعضاء قبول دعوة الانضمام إلى هذه المجموعة مرة أخرى، ولن تصلهم أي رسائل من المجموعة إلى حين موافقتهم على الانضمام إليها :</item>
    <item quantity="other">يحتاج هؤﻻء اﻷعضاء قبول دعوة الانضمام إلى هذه المجموعة مرة أخرى، ولن تصلهم أي رسائل من المجموعة إلى حين موافقتهم على الانضمام إليها :</item>
  </plurals>
  <plurals name="GroupsV1MigrationInitiation_these_members_are_not_capable_of_joining_new_groups">
    <item quantity="zero">هذا العضو غير قادر على الانضمام إلى المجموعات الجديدة، وستتم إزالته من المجموعة :</item>
    <item quantity="one">هذا العضو غير قادر على الانضمام إلى المجموعات الجديدة، وستتم إزالته من المجموعة :</item>
    <item quantity="two">هذان العضوان غير قادرين على الانضمام إلى المجموعات الجديدة، وستتم إزالتهما من المجموعة :</item>
    <item quantity="few">هؤلاء الأعضاء غير قادرين على الانضمام إلى المجموعات الجديدة، وستتم إزالتهم من المجموعة :</item>
    <item quantity="many">هؤلاء الأعضاء غير قادرين على الانضمام إلى المجموعات الجديدة، وستتم إزالتهم من المجموعة :</item>
    <item quantity="other">هؤلاء الأعضاء غير قادرين على الانضمام إلى المجموعات الجديدة، وستتم إزالتهم من المجموعة :</item>
  </plurals>
  <!--GroupsV1MigrationInitiationReminder-->
  <string name="GroupsV1MigrationInitiationReminder_to_access_new_features_like_mentions">للوصول إلى الميزات الجديدة مثل ‎@mentions والمشرفين، قم بترقية هذه المجموعة.</string>
  <string name="GroupsV1MigrationInitiationReminder_not_now">ليس الآن</string>
  <string name="GroupsV1MigrationInitiationReminder_upgrade_group">رقِّ المجموعة</string>
  <!--GroupsV1MigrationSuggestionsReminder-->
  <plurals name="GroupsV1MigrationSuggestionsReminder_members_couldnt_be_added_to_the_new_group">
    <item quantity="zero">تعذرت إضافة %1$d عضو مرة ثانية إلى المجموعة الجديدة. ألديك نية ﻹضافة الشخص الآن ؟</item>
    <item quantity="one">تعذرت إضافة %1$d عضو مرة ثانية إلى المجموعة الجديدة. ألديك نية ﻹضافة الشخص الآن ؟</item>
    <item quantity="two">تعذرت إضافة %1$d أعضاء مرة ثانية إلى المجموعة الجديدة. ألديك نية ﻹضافة الشخصيْن الآن ؟</item>
    <item quantity="few">تعذرت إضافة %1$d أعضاء مرة ثانية إلى المجموعة الجديدة. ألديك نية ﻹضافة الأشخاص الآن ؟</item>
    <item quantity="many">تعذرت إضافة %1$d عضوا مرة ثانية إلى المجموعة الجديدة. ألديك نية ﻹضافة الأشخاص الآن ؟</item>
    <item quantity="other">تعذرت إضافة %1$d عضو مرة ثانية إلى المجموعة الجديدة. ألديك نية ﻹضافة الأشخاص الآن ؟</item>
  </plurals>
  <plurals name="GroupsV1MigrationSuggestionsReminder_add_members">
    <item quantity="zero">غياب إضافة عضو</item>
    <item quantity="one">إضافة عضو واحد</item>
    <item quantity="two">إضافة عضويْن</item>
    <item quantity="few">إضافة أعضاء</item>
    <item quantity="many">إضافة أعضاء</item>
    <item quantity="other">إضافة أعضاء</item>
  </plurals>
  <string name="GroupsV1MigrationSuggestionsReminder_no_thanks">لا شكرا</string>
  <!--GroupsV1MigrationSuggestionsDialog-->
  <plurals name="GroupsV1MigrationSuggestionsDialog_add_members_question">
    <item quantity="zero">غياب إضافة أعضاء ؟</item>
    <item quantity="one">إضافة عضو واحد ؟</item>
    <item quantity="two">إضافة عضويْن ؟</item>
    <item quantity="few">إضافة أعضاء ؟</item>
    <item quantity="many">إضافة أعضاء ؟</item>
    <item quantity="other">إضافة أعضاء ؟</item>
  </plurals>
  <plurals name="GroupsV1MigrationSuggestionsDialog_these_members_couldnt_be_automatically_added">
    <item quantity="zero">لا يمكن إضافة هذا العضو تلقائيا إلى المجموعة الجديدة عندما تمت ترقيتها :</item>
    <item quantity="one">لا يمكن إضافة هذا العضو تلقائيا إلى المجموعة الجديدة عندما تمت ترقيتها :</item>
    <item quantity="two">لا يمكن إضافة هذين العضويْن تلقائيا إلى المجموعة الجديدة عندما تمت ترقيتها :</item>
    <item quantity="few">لا يمكن إضافة هؤلاء الأعضاء تلقائيا إلى المجموعة الجديدة عندما تمت ترقيتها :</item>
    <item quantity="many">لا يمكن إضافة هؤلاء الأعضاء تلقائيا إلى المجموعة الجديدة عندما تمت ترقيتها :</item>
    <item quantity="other">لا يمكن إضافة هؤلاء الأعضاء تلقائيا إلى المجموعة الجديدة عندما تمت ترقيتها :</item>
  </plurals>
  <plurals name="GroupsV1MigrationSuggestionsDialog_add_members">
    <item quantity="zero">غياب إضافة عضو</item>
    <item quantity="one">إضافة عضو واحد</item>
    <item quantity="two">إضافة عضويْن</item>
    <item quantity="few">إضافة أعضاء</item>
    <item quantity="many">إضافة أعضاء</item>
    <item quantity="other">إضافة أعضاء</item>
  </plurals>
  <plurals name="GroupsV1MigrationSuggestionsDialog_failed_to_add_members_try_again_later">
    <item quantity="zero">فشل انعدام إضافة الأعضاء. يُرجى المحاولة ﻻحقا.</item>
    <item quantity="one">فشلت إضافة العضو. يُرجى المحاولة ﻻحقا.</item>
    <item quantity="two">فشلت إضافة العضويْن. يُرجى المحاولة ﻻحقا.</item>
    <item quantity="few">فشلت إضافة الأعضاء. يُرجى المحاولة ﻻحقا.</item>
    <item quantity="many">فشلت إضافة الأعضاء. يُرجى المحاولة ﻻحقا.</item>
    <item quantity="other">فشلت إضافة الأعضاء. يُرجى المحاولة ﻻحقا.</item>
  </plurals>
  <plurals name="GroupsV1MigrationSuggestionsDialog_cannot_add_members">
    <item quantity="zero">لا يمكن إضافة عضو.</item>
    <item quantity="one">لا يمكن إضافة عضو.</item>
    <item quantity="two">لا يمكن إضافة عضويْن.</item>
    <item quantity="few">لا يمكن إضافة أعضاء.</item>
    <item quantity="many">لا يمكن إضافة أعضاء.</item>
    <item quantity="other">لا يمكن إضافة أعضاء.</item>
  </plurals>
  <!--LeaveGroupDialog-->
  <string name="LeaveGroupDialog_leave_group">مغادرة المجموعة ؟</string>
  <string name="LeaveGroupDialog_you_will_no_longer_be_able_to_send_or_receive_messages_in_this_group">لن تتمكن من إرسال أو استلام رسائل لهذه المجموعة بعد اﻵن.</string>
  <string name="LeaveGroupDialog_leave">مغادرة</string>
  <string name="LeaveGroupDialog_choose_new_admin">اختر مشرفا جديدا</string>
  <string name="LeaveGroupDialog_before_you_leave_you_must_choose_at_least_one_new_admin_for_this_group">قبل أن تغادر، يجب عليك أن تختار على الأقل مشرفا واحدا لهذه المجموعة.  </string>
  <string name="LeaveGroupDialog_choose_admin">اختر المشرف</string>
  <!--LinkPreviewsMegaphone-->
  <string name="LinkPreviewsMegaphone_disable">تعطيل</string>
  <string name="LinkPreviewsMegaphone_preview_any_link">معاينة كل وصلة</string>
  <string name="LinkPreviewsMegaphone_you_can_now_retrieve_link_previews_directly_from_any_website">يمكنك حاليا جلب استعراض الروابط مباشرة للرسائل التي ترسلها من أي موقع .</string>
  <!--LinkPreviewView-->
  <string name="LinkPreviewView_no_link_preview_available">استعراض الرابط عير متاح</string>
  <string name="LinkPreviewView_this_group_link_is_not_active">رابط هذه المجموعة غير مُفعَّل</string>
  <string name="LinkPreviewView_domain_date">%1$s . %2$s</string>
  <!--LinkPreviewRepository-->
  <plurals name="LinkPreviewRepository_d_members">
    <item quantity="zero">%1$d عضو</item>
    <item quantity="one">%1$d عضو</item>
    <item quantity="two">%1$d أعضاء</item>
    <item quantity="few">%1$d أعضاء</item>
    <item quantity="many">%1$d عضوا</item>
    <item quantity="other">%1$d عضو</item>
  </plurals>
  <!--PendingMembersActivity-->
  <string name="PendingMembersActivity_pending_group_invites">الدعوات المُعلَّقة</string>
  <string name="PendingMembersActivity_requests">الطلبات</string>
  <string name="PendingMembersActivity_invites">الدعوات</string>
  <string name="PendingMembersActivity_people_you_invited">الأشخاص الذين دعوتهم</string>
  <string name="PendingMembersActivity_you_have_no_pending_invites">لا توجد لديك دعوات مُعلَّقة.</string>
  <string name="PendingMembersActivity_invites_by_other_group_members">دعوات من أعضاء المجموعة الآخرين</string>
  <string name="PendingMembersActivity_no_pending_invites_by_other_group_members">لا توجد دعوات مُعلَّقة من أعضاء المجموعة الآخرين.</string>
  <string name="PendingMembersActivity_missing_detail_explanation">لا تظهر تفاصيل الأشخاص المدعوين من قِبل أعضاء المجموعة الآخرين. إذا اختار المدعوون الانضمام، حينها ستتم مشاركة معلوماتهم مع المجموعة. لن يروا أي رسائل في المجموعة حتى ينضموا إليها.</string>
  <string name="PendingMembersActivity_revoke_invite">سحب الدعوة</string>
  <string name="PendingMembersActivity_revoke_invites">سحب الدعوات</string>
  <plurals name="PendingMembersActivity_revoke_d_invites">
    <item quantity="zero">سحب %1$d دعوة</item>
    <item quantity="one">سحب الدعوة</item>
    <item quantity="two">سحب %1$d دعوات</item>
    <item quantity="few">سحب %1$d دعوات</item>
    <item quantity="many">سحب %1$d دعوة</item>
    <item quantity="other">سحب %1$d دعوة</item>
  </plurals>
  <plurals name="PendingMembersActivity_error_revoking_invite">
    <item quantity="zero">حدث خطأ أثناء سحب الدعوات</item>
    <item quantity="one">حدث خطأ أثناء سحب الدعوة</item>
    <item quantity="two">حدث خطأ أثناء سحب الدعوات</item>
    <item quantity="few">حدث خطأ أثناء سحب الدعوات</item>
    <item quantity="many">حدث خطأ أثناء سحب الدعوات</item>
    <item quantity="other">حدث خطأ أثناء سحب الدعوات</item>
  </plurals>
  <!--RequestingMembersFragment-->
  <string name="RequestingMembersFragment_pending_member_requests">طلبات الأعضاء المُعلَّقة</string>
  <string name="RequestingMembersFragment_no_member_requests_to_show">لا وجود لأي طلبات العضوية.</string>
  <string name="RequestingMembersFragment_explanation">يحاول الأشخاص الموجودون في هذه القائمة الانضمام إلى هذه المجموعة عبر وصلة المجموعة.‏</string>
  <string name="RequestingMembersFragment_added_s">تمت إضافة \"%1$s\"</string>
  <string name="RequestingMembersFragment_denied_s">تم رفض \"%1$s\"</string>
  <!--AddMembersActivity-->
  <string name="AddMembersActivity__done">تم</string>
  <string name="AddMembersActivity__this_person_cant_be_added_to_legacy_groups">لا يمكن إضافة هذا الشخص إلى المجموعات من الطراز القديم.</string>
  <plurals name="AddMembersActivity__add_d_members_to_s">
    <item quantity="zero">إضافة %3$d إلى \"%2$s\"؟</item>
    <item quantity="one">إضافة \"%1$s\" إلى \"%2$s\"؟</item>
    <item quantity="two">إضافة %3$d أعضاء إلى \"%2$s\"؟</item>
    <item quantity="few">إضافة %3$d أعضاء إلى \"%2$s\"؟</item>
    <item quantity="many">إضافة %3$d عضو إلى \"%2$s\"؟</item>
    <item quantity="other">إضافة %3$d عضو إلى \"%2$s\"؟</item>
  </plurals>
  <string name="AddMembersActivity__add">إضافة</string>
  <!--AddGroupDetailsFragment-->
  <string name="AddGroupDetailsFragment__name_this_group">سمّ هذه المجموعة</string>
  <string name="AddGroupDetailsFragment__create_group">إنشاء مجموعة</string>
  <string name="AddGroupDetailsFragment__create">إنشاء</string>
  <string name="AddGroupDetailsFragment__members">الأعضاء</string>
  <string name="AddGroupDetailsFragment__you_can_add_or_invite_friends_after_creating_this_group">يمكنك إضافة أو دعوة أصدقاء بعد إنشاء هذه المجموعة.</string>
  <string name="AddGroupDetailsFragment__group_name_required">اسم المجموعة (ضروري)</string>
  <string name="AddGroupDetailsFragment__group_name_optional">اسم المجموعة (اختياري)</string>
  <string name="AddGroupDetailsFragment__this_field_is_required">هذا الحقل مطلوب.</string>
  <string name="AddGroupDetailsFragment__group_creation_failed">فشل إنشاء المجموعة.</string>
  <string name="AddGroupDetailsFragment__try_again_later">يُرجى المحاولة مرة أخرى لاحقا.</string>
  <string name="AddGroupDetailsFragment__youve_selected_a_contact_that_doesnt">لقد اخترت شخصا لا يدعم مجموعات Signal، لذلك هذه المجموعة ستتواصل بتقنية MMS.</string>
  <string name="AddGroupDetailsFragment_custom_mms_group_names_and_photos_will_only_be_visible_to_you">أسماء وصور مجموعة MMS المخصصة ستكون مرئية لك فقط.</string>
  <string name="AddGroupDetailsFragment__remove">إزالة</string>
  <string name="AddGroupDetailsFragment__sms_contact">جهة اتصال عبر الرسائل القصيرة (SMS)</string>
  <string name="AddGroupDetailsFragment__remove_s_from_this_group">إزالة %1$s من هذه المجموعة؟</string>
  <plurals name="AddGroupDetailsFragment__d_members_do_not_support_new_groups">
    <item quantity="zero">%d عضو لا يدعم المجموعات من الطراز الحديث، لذلك ستكون هذه المجموعة من الطراز القديم.</item>
    <item quantity="one">%d عضو لا يدعم المجموعات من الطراز الحديث، لذلك ستكون هذه المجموعة من الطراز القديم.</item>
    <item quantity="two">%d أعضاء لا يدعمان المجموعات من الطراز الحديث، لذلك ستكون هذه المجموعة من الطراز القديم.</item>
    <item quantity="few">%d أعضاء لا يدعمون المجموعات من الطراز الحديث، لذلك ستكون هذه المجموعة من الطراز القديم.</item>
    <item quantity="many">%d عضوا لا يدعمون المجموعات من الطراز الحديث، لذلك ستكون هذه المجموعة من الطراز القديم.</item>
    <item quantity="other">%d عضو لا يدعمون المجموعات من الطراز الحديث، لذلك ستكون هذه المجموعة من الطراز القديم.</item>
  </plurals>
  <plurals name="AddGroupDetailsFragment__d_members_do_not_support_new_groups_so_this_group_cannot_be_created">
    <item quantity="zero">%d عضو لا يدعم المجموعات من الطراز الحديث، لذلك لن يتم إنشاء هذه المجموعة.</item>
    <item quantity="one">%d عضو لا يدعم المجموعات من الطراز الحديث، لذلك لن يتم إنشاء هذه المجموعة.</item>
    <item quantity="two">%d أعضاء لا يدعمان المجموعات من الطراز الحديث، لذلك لن يتم إنشاء هذه المجموعة.</item>
    <item quantity="few">%d أعضاء لا يدعمون المجموعات من الطراز الحديث، لذلك لن يتم إنشاء هذه المجموعة.</item>
    <item quantity="many">%d عضو لا يدعمون المجموعات من الطراز الحديث، لذلك لن يتم إنشاء هذه المجموعة.</item>
    <item quantity="other">%d عضو لا يدعمون المجموعات من الطراز الحديث، لذلك لن يتم إنشاء هذه المجموعة.</item>
  </plurals>
  <!--NonGv2MemberDialog-->
  <string name="NonGv2MemberDialog_single_users_are_non_gv2_capable">سيتم إنشاء مجموعة من الطراز القديم لأن العضو \"%1$s\" يستخدم إصدار Signal قديم، يمكنك إنشاء مجموعة من الطراز الجديد بعد أن يقوم بتحديث Signal، أو عليك بإزالته قبل إنشاء المجموعة.</string>
  <plurals name="NonGv2MemberDialog_d_users_are_non_gv2_capable">
    <item quantity="zero">سيتم إنشاء مجموعة من الطراز القديم لأن \"%1$d\" عضو يستخدم إصدار Signal قديم، يمكنك إنشاء مجموعة من الطراز الجديد بعد أن يقوم بتحديث Signal، أو عليك بإزالته قبل إنشاء المجموعة.</item>
    <item quantity="one">سيتم إنشاء مجموعة من الطراز القديم لأن \"%1$d\" عضو يستخدم إصدار Signal قديم، يمكنك إنشاء مجموعة من الطراز الجديد بعد أن يقوم بتحديث Signal، أو عليك بإزالته قبل إنشاء المجموعة.</item>
    <item quantity="two">سيتم إنشاء مجموعة من الطراز القديم لأن \"%1$d\" أعضاء يستخدمان إصدار Signal قديم، يمكنك إنشاء مجموعة من الطراز الجديد بعد أن يقوما بتحديث Signal، أو عليك بإزالتهما قبل إنشاء المجموعة.</item>
    <item quantity="few">سيتم إنشاء مجموعة من الطراز القديم لأن \"%1$d\" أعضاء يستخدمون إصدار Signal قديم، يمكنك إنشاء مجموعة من الطراز الجديد بعد أن يقوموا بتحديث Signal، أو عليك بإزالتهم قبل إنشاء المجموعة.</item>
    <item quantity="many">سيتم إنشاء مجموعة من الطراز القديم لأن \"%1$d\" عضو يستخدمون إصدار Signal قديم، يمكنك إنشاء مجموعة من الطراز الجديد بعد أن يقوموا بتحديث Signal، أو عليك بإزالتهم قبل إنشاء المجموعة.</item>
    <item quantity="other">سيتم إنشاء مجموعة من الطراز القديم لأن \"%1$d\" عضو يستخدمون إصدار Signal قديم، يمكنك إنشاء مجموعة من الطراز الجديد بعد أن يقوموا بتحديث Signal، أو عليك بإزالتهم قبل إنشاء المجموعة.</item>
  </plurals>
  <string name="NonGv2MemberDialog_single_users_are_non_gv2_capable_forced_migration">لا يمكن إنشاء هذه المجموعة لأن العضو \"%1$s\" يستخدم إصدار Signal قديم. يجب عليك إزالته قبل إنشاء المجموعة.</string>
  <plurals name="NonGv2MemberDialog_d_users_are_non_gv2_capable_forced_migration">
    <item quantity="zero">لا يمكن إنشاء هذه المجموعة لأن %1$d عضو يستخدم إصدار Signal قديم. يجب عليك إزالته قبل إنشاء المجموعة.</item>
    <item quantity="one">لا يمكن إنشاء هذه المجموعة لأن %1$d عضو يستخدم إصدار Signal قديم. يجب عليك إزالته قبل إنشاء المجموعة.</item>
    <item quantity="two">لا يمكن إنشاء هذه المجموعة لأن %1$d أعضاء يستخدمان إصدار Signal قديم. يجب عليك إزالتهما قبل إنشاء المجموعة.</item>
    <item quantity="few">لا يمكن إنشاء هذه المجموعة لأن %1$d أعضاء يستخدمون إصدار Signal قديم. يجب عليك إزالتهم قبل إنشاء المجموعة.</item>
    <item quantity="many">لا يمكن إنشاء هذه المجموعة لأن %1$d عضوا يستخدمون إصدار Signal قديم. يجب عليك إزالتهم قبل إنشاء المجموعة.</item>
    <item quantity="other">لا يمكن إنشاء هذه المجموعة لأن %1$d عضو يستخدمون إصدار Signal قديم. يجب عليك إزالتهم قبل إنشاء المجموعة.</item>
  </plurals>
  <!--ManageGroupActivity-->
  <string name="ManageGroupActivity_member_requests_and_invites">طلبات و دعوات اﻷعضاء</string>
  <string name="ManageGroupActivity_add_members">إضافة أعضاء</string>
  <string name="ManageGroupActivity_edit_group_info">تعديل معلومات المجموعة</string>
  <string name="ManageGroupActivity_who_can_add_new_members">من يمكنه إضافة أعضاء جدد ؟</string>
  <string name="ManageGroupActivity_who_can_edit_this_groups_info">من يمكنه تعديل معلومات هذه المجموعة ؟</string>
  <string name="ManageGroupActivity_group_link">وصلة المجموعة</string>
  <string name="ManageGroupActivity_block_group">حظر المجموعة</string>
  <string name="ManageGroupActivity_unblock_group">ألغِ الحظر المجموعة</string>
  <string name="ManageGroupActivity_leave_group">مغادرة المجموعة</string>
  <string name="ManageGroupActivity_mute_notifications">كتم الإشعارات</string>
  <string name="ManageGroupActivity_custom_notifications">إشعارات مخصصة</string>
  <string name="ManageGroupActivity_mentions">الرسائل التي ذُكر فيها اسمك</string>
  <string name="ManageGroupActivity_chat_wallpaper">خلفية المحادثة</string>
  <string name="ManageGroupActivity_until_s">حتى %1$s</string>
  <string name="ManageGroupActivity_off">غير مشغل</string>
  <string name="ManageGroupActivity_on">مُشغَّل</string>
  <string name="ManageGroupActivity_view_all_members">إظهار جميع الأعضاء</string>
  <string name="ManageGroupActivity_see_all">مشاهدة الكل</string>
  <plurals name="ManageGroupActivity_added">
    <item quantity="zero">تمت إضافة %d عضو.</item>
    <item quantity="one">تمت إضافة %d عضو.</item>
    <item quantity="two">تمت إضافة %d أعضاء.</item>
    <item quantity="few">تمت إضافة %d أعضاء.</item>
    <item quantity="many">تمت إضافة %d عضوا.</item>
    <item quantity="other">تمت إضافة %d عضو.</item>
  </plurals>
  <string name="ManageGroupActivity_only_admins_can_enable_or_disable_the_sharable_group_link">يمكن للمشرفين فقط تفعيل أو تعطيل وصلة المجموعة القابلة للمشاركة.‏</string>
  <string name="ManageGroupActivity_only_admins_can_enable_or_disable_the_option_to_approve_new_members">للمشرفين فقط الحق في تفعيل أو تعطيل خيار الموافقة على الأعضاء الجدد.</string>
  <string name="ManageGroupActivity_only_admins_can_reset_the_sharable_group_link">للمشرفين فقط الحق في إعادة تعيين وصلة المجموعة القابلة للمشاركة.</string>
  <string name="ManageGroupActivity_you_dont_have_the_rights_to_do_this">ليس لديك الصلاحية للقيام بذلك</string>
  <string name="ManageGroupActivity_not_capable">أحد الذين دعوتهم لا يدعم المجموعات الجديدة ويتعيّن عليه تحديث Signal</string>
  <string name="ManageGroupActivity_failed_to_update_the_group">فشل تحديث المجموعة</string>
  <string name="ManageGroupActivity_youre_not_a_member_of_the_group">لست عضوا في المجموعة</string>
  <string name="ManageGroupActivity_failed_to_update_the_group_please_retry_later">فشل تحديث المجموعة، الرجاء المحاولة لاحقاً</string>
  <string name="ManageGroupActivity_failed_to_update_the_group_due_to_a_network_error_please_retry_later">فشل تحديث المجموعة بسبب خلل في الشبكة، الرجاء المحاولة لاحقاً</string>
  <string name="ManageGroupActivity_edit_name_and_picture">عدّل الاسم والصورة</string>
  <string name="ManageGroupActivity_legacy_group">مجموعة من الطراز القديم</string>
  <string name="ManageGroupActivity_legacy_group_learn_more">هذه مجموعة من الطراز القديم. إن الميزات مثل خاصية المشرفين على المجموعة، متاحة فقط في المجموعات الجديدة.</string>
  <string name="ManageGroupActivity_legacy_group_upgrade">هذه مجموعة من الطراز القديم. للوصول إلى ميزات مثل ‎@mentions‏ والمشرفين،</string>
  <string name="ManageGroupActivity_legacy_group_too_large">لا يمكن ترقية هذه المجموعة القديمة الطراز إلى مجموعة جديدة لأنها كبيرة جدا. الحد الأقصى للمجموعة هو %1$d.</string>
  <string name="ManageGroupActivity_upgrade_this_group">يُرجى ترقية هذه المجموعة.</string>
  <string name="ManageGroupActivity_this_is_an_insecure_mms_group">إن مجموعة MMS هذه غير آمنة. للتحدث بخصوصية، يُرجى دعوة جهات اتصالك إلى Signal.</string>
  <string name="ManageGroupActivity_invite_now">الدعوة اﻵن</string>
  <!--GroupMentionSettingDialog-->
  <string name="GroupMentionSettingDialog_notify_me_for_mentions">نبّهني عندما يذكر أحدهم اسمي</string>
  <string name="GroupMentionSettingDialog_receive_notifications_when_youre_mentioned_in_muted_chats">تلقي الإشعارات عندما يُذكَر اسمك في المحادثات الصامتة ؟</string>
  <string name="GroupMentionSettingDialog_always_notify_me">نبّهني دوماً</string>
  <string name="GroupMentionSettingDialog_dont_notify_me">لا تنبّهني</string>
  <!--ManageProfileFragment-->
  <string name="ManageProfileFragment_profile_name">اسم الحساب</string>
  <string name="ManageProfileFragment_username">اسم المستخدم</string>
  <string name="ManageProfileFragment_about">حول</string>
  <string name="ManageProfileFragment_write_a_few_words_about_yourself">عليك بكتابة بضع كلمات عنك</string>
  <string name="ManageProfileFragment_your_name">اسمك</string>
  <string name="ManageProfileFragment_your_username">اسم المستخدم الخاص بك</string>
  <string name="ManageProfileFragment_failed_to_set_avatar">فشل ضبط صورة حسابك</string>
  <!--ManageRecipientActivity-->
  <string name="ManageRecipientActivity_add_to_system_contacts">إضافة إلى جهات اتصال النظام</string>
  <string name="ManageRecipientActivity_this_person_is_in_your_contacts">هذا الشخص محفوظ في جهات اتصالك</string>
  <string name="ManageRecipientActivity_disappearing_messages">الرسائل المختفية</string>
  <string name="ManageRecipientActivity_chat_color">لون المحادثة.</string>
  <string name="ManageRecipientActivity_chat_wallpaper">خلفية المحادثة</string>
  <string name="ManageRecipientActivity_block">حظر</string>
  <string name="ManageRecipientActivity_unblock">رفع الحظر</string>
  <string name="ManageRecipientActivity_view_safety_number">إظهار رقم الأمان</string>
  <string name="ManageRecipientActivity_mute_notifications">كتم الإشعارات</string>
  <string name="ManageRecipientActivity_custom_notifications">إشعارات مخصصة</string>
  <string name="ManageRecipientActivity_until_s">حتى %1$s</string>
  <string name="ManageRecipientActivity_off">غير مُشغَّل</string>
  <string name="ManageRecipientActivity_on">مُشغَّل</string>
  <string name="ManageRecipientActivity_add_to_a_group">إضافة إلى مجموعة</string>
  <string name="ManageRecipientActivity_view_all_groups">مشاهدة جميع المجموعات</string>
  <string name="ManageRecipientActivity_see_all">مشاهدة الكل</string>
  <string name="ManageRecipientActivity_no_groups_in_common">لا توجد مجموعات مشتركة</string>
  <plurals name="ManageRecipientActivity_d_groups_in_common">
    <item quantity="zero">%d مجموعة مشتركة</item>
    <item quantity="one">%d مجموعة مشتركة</item>
    <item quantity="two">%d مجموعات مشتركة</item>
    <item quantity="few">%d مجموعات مشتركة</item>
    <item quantity="many">%d مجموعة مشتركة</item>
    <item quantity="other">%d مجموعة مشتركة</item>
  </plurals>
  <string name="ManageRecipientActivity_message_description">رسالة</string>
  <string name="ManageRecipientActivity_voice_call_description">مكالمة صوتية</string>
  <string name="ManageRecipientActivity_insecure_voice_call_description">مكالمة صوتية غير آمنة</string>
  <string name="ManageRecipientActivity_video_call_description">مكالمة بالصورة</string>
  <plurals name="GroupMemberList_invited">
    <item quantity="zero">قام %1$s بدعوة %2$d أشخاص</item>
    <item quantity="one">دعا %1$s شخص</item>
    <item quantity="two">قام %1$s بدعوة %2$d أشخاص</item>
    <item quantity="few">قام %1$s بدعوة %2$d أشخاص</item>
    <item quantity="many">قام %1$s بدعوة %2$d شخص</item>
    <item quantity="other">قام %1$s بدعوة %2$d شخص</item>
  </plurals>
  <!--CustomNotificationsDialogFragment-->
  <string name="CustomNotificationsDialogFragment__custom_notifications">إشعارات مخصصة</string>
  <string name="CustomNotificationsDialogFragment__messages">الرسائل</string>
  <string name="CustomNotificationsDialogFragment__use_custom_notifications">استخدم إشعارات مخصصة</string>
  <string name="CustomNotificationsDialogFragment__notification_sound">صوت التنبيه</string>
  <string name="CustomNotificationsDialogFragment__vibrate">الاهتزاز</string>
  <string name="CustomNotificationsDialogFragment__call_settings">إعدادات المكالمات</string>
  <string name="CustomNotificationsDialogFragment__ringtone">الرنة</string>
  <string name="CustomNotificationsDialogFragment__enabled">مُفعَّل</string>
  <string name="CustomNotificationsDialogFragment__disabled">مُعطَّل</string>
  <string name="CustomNotificationsDialogFragment__default">افتراضي</string>
  <!--ShareableGroupLinkDialogFragment-->
  <string name="ShareableGroupLinkDialogFragment__shareable_group_link">وصلة المجموعة القابلة للمشاركة</string>
  <string name="ShareableGroupLinkDialogFragment__manage_and_share">الإدارة والمشاركة</string>
  <string name="ShareableGroupLinkDialogFragment__group_link">وصلة المجموعة</string>
  <string name="ShareableGroupLinkDialogFragment__share">شارك</string>
  <string name="ShareableGroupLinkDialogFragment__reset_link">إعادة تعيين الوصلة</string>
  <string name="ShareableGroupLinkDialogFragment__member_requests">طلبات الأعضاء</string>
  <string name="ShareableGroupLinkDialogFragment__approve_new_members">الموافقة على الأعضاء الجدد</string>
  <string name="ShareableGroupLinkDialogFragment__require_an_admin_to_approve_new_members_joining_via_the_group_link">يتطلب هذا اﻹجراء موافقة المشرف لقبول انضمام أعضاء جدد عبر وصلة المجموعة.</string>
  <string name="ShareableGroupLinkDialogFragment__are_you_sure_you_want_to_reset_the_group_link">أأنت على يقين من قيامك بإعادة تعيين وصلة المجموعة ؟ لن يتمكن الأشخاص بعد الآن من الانضمام إلى المجموعة باستخدام الوصلة الحالية.</string>
  <!--GroupLinkShareQrDialogFragment-->
  <string name="GroupLinkShareQrDialogFragment__qr_code">الرمز المربع</string>
  <string name="GroupLinkShareQrDialogFragment__people_who_scan_this_code_will">سيتمكن الأشخاص الذين يقومون بالمسح الضوئي لهذا الرمز من الانضمام إلى مجموعتك. سيبقى على عاتق المشرفين الموافقة على الأعضاء الجدد إذا كان هذا الإعداد مُشغَّلا.</string>
  <string name="GroupLinkShareQrDialogFragment__share_code">مشاركة الرمز</string>
  <!--GV2 Invite Revoke confirmation dialog-->
  <string name="InviteRevokeConfirmationDialog_revoke_own_single_invite">هل تريد سحب الدعوة التي أرسلتها إلى %1$s؟</string>
  <plurals name="InviteRevokeConfirmationDialog_revoke_others_invites">
    <item quantity="zero">هل تريد سحب %2$d دعوة تم إرسالها من قبل %1$s؟</item>
    <item quantity="one">هل تريد سحب الدعوة التي تم إرسالها من قبل %1$s؟</item>
    <item quantity="two">هل تريد سحب %2$d دعوات تم إرسالها من قبل %1$s؟</item>
    <item quantity="few">هل تريد سحب %2$d دعوات تم إرسالها من قبل %1$s؟</item>
    <item quantity="many">هل تريد سحب %2$d دعوة تم إرسالها من قبل %1$s؟</item>
    <item quantity="other">هل تريد سحب %2$d دعوة تم إرسالها من قبل %1$s؟</item>
  </plurals>
  <!--GroupJoinBottomSheetDialogFragment-->
  <string name="GroupJoinBottomSheetDialogFragment_you_are_already_a_member">أنت عضو بالفعل</string>
  <string name="GroupJoinBottomSheetDialogFragment_join">انضم</string>
  <string name="GroupJoinBottomSheetDialogFragment_request_to_join">أرسل طلب للانضمام</string>
  <string name="GroupJoinBottomSheetDialogFragment_unable_to_join_group_please_try_again_later">تعذر الانضمام إلى المجموعة. يُرجى إعادة المحاولة لاحقا</string>
  <string name="GroupJoinBottomSheetDialogFragment_encountered_a_network_error">حدث خطأ فى الشبكة</string>
  <string name="GroupJoinBottomSheetDialogFragment_this_group_link_is_not_active">وصلة هذه المجموعة غير مُفعَّلة</string>
  <string name="GroupJoinBottomSheetDialogFragment_unable_to_get_group_information_please_try_again_later">فشل الحصول على معلومات المجموعة ، يرجى المحاولة مرة أخرى لاحقاً</string>
  <string name="GroupJoinBottomSheetDialogFragment_direct_join">هل تريد الانضمام إلى هذه المجموعة ومشاركة اسمك وصورتك مع أعضائها؟</string>
  <string name="GroupJoinBottomSheetDialogFragment_admin_approval_needed">لتستطيع الإنضمام إلى هذه المجموعة يجب أن يوافق مشرف من هذه المجموعة على طلب انضمامك. عندما ترسل طلب انضمام، سيتم مشاركة اسمك وصورتك مع أعضاء المجموعة.</string>
  <plurals name="GroupJoinBottomSheetDialogFragment_group_dot_d_members">
    <item quantity="zero">مجموعة · %1$d عضو</item>
    <item quantity="one">مجموعة · %1$d عضو</item>
    <item quantity="two">مجموعة · %1$d أعضاء</item>
    <item quantity="few">مجموعة · %1$d أعضاء</item>
    <item quantity="many">مجموعة · %1$d دعوة</item>
    <item quantity="other">مجموعة · %1$d عضو</item>
  </plurals>
  <!--GroupJoinUpdateRequiredBottomSheetDialogFragment-->
  <string name="GroupJoinUpdateRequiredBottomSheetDialogFragment_update_signal_to_use_group_links">قم بتحديث Signal لاستخدام وصلات المجموعة</string>
  <string name="GroupJoinUpdateRequiredBottomSheetDialogFragment_update_message">لا يدعم إصدار Signal المُستعمَل وصلة المجموعة هذه. لذا، يُرجى التحديث إلى آخر إصدار للانضمام إلى هذه المجموعة عبر وصلة.</string>
  <string name="GroupJoinUpdateRequiredBottomSheetDialogFragment_update_signal">قم بتحديث Signal</string>
  <string name="GroupJoinUpdateRequiredBottomSheetDialogFragment_update_linked_device_message">تُشغِّل إحدى أجهزتك المرتبطة إصدار Signal لا يدعم وصلات المجموعات. يُرجى تحديث Signal على أجهزتك المرتبطة للانضمام إلى هذه المجموعة.</string>
  <string name="GroupJoinUpdateRequiredBottomSheetDialogFragment_group_link_is_not_valid">وصلة المجموعة غير صالحة</string>
  <!--GroupInviteLinkEnableAndShareBottomSheetDialogFragment-->
  <string name="GroupInviteLinkEnableAndShareBottomSheetDialogFragment_invite_friends">دعوة الأصدقاء</string>
  <string name="GroupInviteLinkEnableAndShareBottomSheetDialogFragment_share_a_link_with_friends_to_let_them_quickly_join_this_group">شارك أصدقاءك بوصلة للسماح لهم بالانضمام لهذه المجموعة بسرعة.</string>
  <string name="GroupInviteLinkEnableAndShareBottomSheetDialogFragment_enable_and_share_link">تفعيل ومشاركة الوصلة</string>
  <string name="GroupInviteLinkEnableAndShareBottomSheetDialogFragment_share_link">مشاركة الوصلة</string>
  <string name="GroupInviteLinkEnableAndShareBottomSheetDialogFragment_unable_to_enable_group_link_please_try_again_later">تعذر تفعيل وصلة المجموعة. يُرجى إعادة المحاولة لاحقا</string>
  <string name="GroupInviteLinkEnableAndShareBottomSheetDialogFragment_encountered_a_network_error">حدث خطأ فى الشبكة</string>
  <string name="GroupInviteLinkEnableAndShareBottomSheetDialogFragment_you_dont_have_the_right_to_enable_group_link">ليس لديك الصلاحية لتفعيل وصلة المجموعة. يُرجى الطلب من مشرف القيام بذلك.</string>
  <string name="GroupInviteLinkEnableAndShareBottomSheetDialogFragment_you_are_not_currently_a_member_of_the_group">لست عضوا في المجموعة حاليا.</string>
  <!--GV2 Request confirmation dialog-->
  <string name="RequestConfirmationDialog_add_s_to_the_group">إضافة \"%1$s\" إلى المجموعة ؟</string>
  <string name="RequestConfirmationDialog_deny_request_from_s">رفض طلب \"%1$s\" ؟</string>
  <string name="RequestConfirmationDialog_add">إضافة</string>
  <string name="RequestConfirmationDialog_deny">رفض</string>
  <!--ImageEditorHud-->
  <string name="ImageEditorHud_blur_faces">ضبّب الوجوه</string>
  <string name="ImageEditorHud_new_blur_faces_or_draw_anywhere_to_blur">جديد: ضبّب الوجوه أو ارسم في أي مكان لتضبيبه</string>
  <string name="ImageEditorHud_draw_anywhere_to_blur">ارسم في أي مكان لتضبيبه</string>
  <string name="ImageEditorHud_draw_to_blur_additional_faces_or_areas">ارسم لتضبيب مزيدٍ من الوجوه والأماكن</string>
  <!--InputPanel-->
  <string name="InputPanel_tap_and_hold_to_record_a_voice_message_release_to_send">ألمس وأضغط لتسجيل رسالة صوتية. اسحب إصبعك للإرسال</string>
  <!--InviteActivity-->
  <string name="InviteActivity_share">شارك</string>
  <string name="InviteActivity_share_with_contacts">المشاركة مع جهات الاتصال</string>
  <string name="InviteActivity_choose_how_to_share">اختر وسيلة المشاركة</string>
  <string name="InviteActivity_cancel">إلغاء</string>
  <string name="InviteActivity_sending">إرسال…</string>
  <string name="InviteActivity_invitations_sent">تم إرسال الدعوات!</string>
  <string name="InviteActivity_invite_to_signal">الدعوة إلى Molly</string>
  <plurals name="InviteActivity_send_sms_to_friends">
    <item quantity="zero">رسالة قصيرة إلى %d مِن أصدقائك</item>
    <item quantity="one">رسالة قصيرة إلى %d مِن أصدقائك</item>
    <item quantity="two">رسالة قصيرة إلى %d مِن أصدقائك</item>
    <item quantity="few">رسالة قصيرة إلى %d مِن أصدقائك</item>
    <item quantity="many">رسالة قصيرة إلى %d مِن أصادقائك</item>
    <item quantity="other">إرسال رسالة SMS إلى %d مِن أصدقائك</item>
  </plurals>
  <plurals name="InviteActivity_send_sms_invites">
    <item quantity="zero">هل تريد إرسال %d دعوات عبر الرسائل القصيرة ؟</item>
    <item quantity="one">هل تريد إرسال %d دعوات عبر الرسائل القصيرة ؟</item>
    <item quantity="two">هل تريد إرسال %d دعوات عبر الرسائل القصيرة ؟</item>
    <item quantity="few">هل تريد إرسال %d دعوات عبر الرسائل القصيرة ؟</item>
    <item quantity="many">هل تريد إرسال %d دعوات عبر الرسائل القصيرة ؟</item>
    <item quantity="other">هل تريد إرسال %d دعوات عبر رسائل SMS؟</item>
  </plurals>
  <string name="InviteActivity_lets_switch_to_signal">هيا ننتقل إلى Molly %1$s</string>
  <string name="InviteActivity_no_app_to_share_to">يبدو عدم وجود أي تطبيقات لديك للمشاركة من خلالها.</string>
  <string name="InviteActivity_friends_dont_let_friends_text_unencrypted">الأصدقاء لا يتركون بعضهم يجرون محادثات غير مُعمَّاة.</string>
  <!--LearnMoreTextView-->
  <string name="LearnMoreTextView_learn_more">لمعرفة المزيد</string>
  <!--LongMessageActivity-->
  <string name="LongMessageActivity_unable_to_find_message">تعذر العثور على الرسالة</string>
  <string name="LongMessageActivity_message_from_s">رسالة من %1$s</string>
  <string name="LongMessageActivity_your_message">رسالتك</string>
  <!--MessageRetrievalService-->
  <string name="MessageRetrievalService_signal">Molly</string>
  <string name="MessageRetrievalService_background_connection_enabled">تمكين الاتصالات الخلفية</string>
  <!--MmsDownloader-->
  <string name="MmsDownloader_error_reading_mms_settings">خطأ في قراءة إعدادات الرسائل  المتعددة الوسائط لدى مزود الخدمة اللاسلكية</string>
  <!--MediaOverviewActivity-->
  <string name="MediaOverviewActivity_Media">الوسائط</string>
  <string name="MediaOverviewActivity_Files">الملفات</string>
  <string name="MediaOverviewActivity_Audio">الصوتية</string>
  <string name="MediaOverviewActivity_All">الجميع</string>
  <plurals name="MediaOverviewActivity_Media_delete_confirm_title">
    <item quantity="zero">لا يوجد عنصر مختار</item>
    <item quantity="one">حذف العنصر المختار؟</item>
    <item quantity="two">حذف العنصرين المختارين؟</item>
    <item quantity="few">حذف العناصر المختارة؟</item>
    <item quantity="many">حذف العناصر المختارة؟</item>
    <item quantity="other">حذف العناصر المختارة؟</item>
  </plurals>
  <plurals name="MediaOverviewActivity_Media_delete_confirm_message">
    <item quantity="zero">%1$d لا يوجد ملفات مختارة.</item>
    <item quantity="one">هذا سوف يحذف نهائيا الملف المختار. أي رسائل نصية متعلقة بهذا العنصر سوف يتم حذفها أيضا.</item>
    <item quantity="two">هذا سوف يحذف نهائيا %1$d الملفين المختارين. أي رسائل نصية متعلقة بهذين العنصرين سوف يتم حذفها أيضا.</item>
    <item quantity="few">هذا سوف يحذف نهائيا %1$d ملفات مختارة. أي رسائل نصية متعلقة بهذه العناصر سوف يتم حذفها أيضا.</item>
    <item quantity="many">هذا سوف يحذف نهائيا %1$d ملف مختار. أي رسائل نصية متعلقة بهذه العناصر سوف يتم حذفها أيضا.</item>
    <item quantity="other">هذا سيحذف جميع ال %1$d ملفات التي تمّ اختيارها. أي رسائل نصية ذات صلة بهذه العناصر سيتم حذفها أيضا.</item>
  </plurals>
  <string name="MediaOverviewActivity_Media_delete_progress_title">جار الحذف</string>
  <string name="MediaOverviewActivity_Media_delete_progress_message"> جار حذف الرسائل…</string>
  <string name="MediaOverviewActivity_Select_all">اختيار الجميع</string>
  <string name="MediaOverviewActivity_collecting_attachments">جارٍ جمع المرفقات…</string>
  <string name="MediaOverviewActivity_Sort_by">الترتيب بحسب</string>
  <string name="MediaOverviewActivity_Newest">الأحدث</string>
  <string name="MediaOverviewActivity_Oldest">الأقدم</string>
  <string name="MediaOverviewActivity_Storage_used">مساحة التخزين المستخدمة</string>
  <string name="MediaOverviewActivity_All_storage_use">جميع مساحة التخزين المستخدمة</string>
  <string name="MediaOverviewActivity_Grid_view_description">عرض شبكي</string>
  <string name="MediaOverviewActivity_List_view_description">عرض القائمة</string>
  <string name="MediaOverviewActivity_Selected_description">مختار</string>
  <plurals name="MediaOverviewActivity_d_items_s">
    <item quantity="zero">%1$d عنصر %2$s</item>
    <item quantity="one">%1$d عنصر %2$s</item>
    <item quantity="two">%1$d عنصر %2$s</item>
    <item quantity="few">%1$d عناصر %2$s</item>
    <item quantity="many">%1$d عنصر %2$s</item>
    <item quantity="other">%1$d عنصر%2$s</item>
  </plurals>
  <plurals name="MediaOverviewActivity_d_items">
    <item quantity="zero">%1$d عنصر</item>
    <item quantity="one">%1$d عنصر</item>
    <item quantity="two">%1$d عنصر</item>
    <item quantity="few">%1$d عناصر</item>
    <item quantity="many">%1$d عنصر</item>
    <item quantity="other">%1$d عنصر</item>
  </plurals>
  <string name="MediaOverviewActivity_file">ملف</string>
  <string name="MediaOverviewActivity_audio">صوت</string>
  <string name="MediaOverviewActivity_video">فيديو</string>
  <string name="MediaOverviewActivity_image">صورة</string>
  <string name="MediaOverviewActivity_sent_by_s">مرسل من %1$s</string>
  <string name="MediaOverviewActivity_sent_by_you">مرسل منك</string>
  <string name="MediaOverviewActivity_sent_by_s_to_s">مرسل من %1$s إلى %2$s</string>
  <string name="MediaOverviewActivity_sent_by_you_to_s">مرسل منك إلى %1$s</string>
  <!--Megaphones-->
  <string name="Megaphones_introducing_reactions">نقدم لكم التفاعلات</string>
  <string name="Megaphones_tap_and_hold_any_message_to_quicky_share_how_you_feel">علبك باللمس والإبقاء عليه فوق أي رسالة لمشاركة شعورك بسرعة.</string>
  <string name="Megaphones_remind_me_later">ذكرني لاحقاً</string>
  <string name="Megaphones_verify_your_signal_pin">التحقق من ‫رقم Signal التعريفي الشخصي‬</string>
  <string name="Megaphones_well_occasionally_ask_you_to_verify_your_pin">قد نسألك أحيانا للتحقق من رقمك التعريفي الشخصي لكي تتذكره.</string>
  <string name="Megaphones_verify_pin">التحقق من الرقم التعريفي الشخصي</string>
  <string name="Megaphones_get_started">لنبدأ</string>
  <string name="Megaphones_new_group">مجموعة جديدة</string>
  <string name="Megaphones_invite_friends">دعوة الأصدقاء</string>
  <string name="Megaphones_use_sms">استخدام رسالة قصيرة</string>
  <!--NotificationBarManager-->
  <string name="NotificationBarManager_signal_call_in_progress">مكالمة Signal جارية</string>
  <string name="NotificationBarManager__establishing_signal_call">بدء مكالمة Signal</string>
  <string name="NotificationBarManager__incoming_signal_call">مكالمة Signal واردة</string>
  <string name="NotificationBarManager__deny_call">رفض المكالمة</string>
  <string name="NotificationBarManager__answer_call">الرد على المكالمة</string>
  <string name="NotificationBarManager__end_call">إنهاء المكالمة</string>
  <string name="NotificationBarManager__cancel_call">إلغاء المكالمة</string>
  <!--NotificationsMegaphone-->
  <string name="NotificationsMegaphone_turn_on_notifications">تفعيل الإشعارات؟</string>
  <string name="NotificationsMegaphone_never_miss_a_message">عدم تفويت أي رسالة من جهات الاتصال والمجموعات الخاصة بك.</string>
  <string name="NotificationsMegaphone_turn_on">شغّل</string>
  <string name="NotificationsMegaphone_not_now">ليس الآن</string>
  <!--NotificationMmsMessageRecord-->
  <string name="NotificationMmsMessageRecord_multimedia_message">رسالة وسائط متعددة</string>
  <string name="NotificationMmsMessageRecord_downloading_mms_message">تنزيل رسالة متعددة الوسائط </string>
  <string name="NotificationMmsMessageRecord_error_downloading_mms_message">خطأ في تنزيل رسالة متعددة الوسائط، انقر لاعادة المحاولة</string>
  <!--MediaPickerActivity-->
  <string name="MediaPickerActivity_send_to">إرسال إلى %s</string>
  <string name="MediaPickerActivity__menu_open_camera">فتح الكاميرا</string>
  <!--MediaSendActivity-->
  <string name="MediaSendActivity_add_a_caption">إضافة تعليق…</string>
  <string name="MediaSendActivity_an_item_was_removed_because_it_exceeded_the_size_limit">تم حذف عنصر لإنه تجاوز حد الحجم المسموح</string>
  <string name="MediaSendActivity_camera_unavailable">الكاميرا غير متاحة.</string>
  <string name="MediaSendActivity_message_to_s">رسالة إلى %s</string>
  <string name="MediaSendActivity_message">رسالة</string>
  <string name="MediaSendActivity_select_recipients">اختر المتلقّيين</string>
  <string name="MediaSendActivity_signal_needs_access_to_your_contacts">Molly بحاجة إلى الوصول إلى قائمة جهات الاتصال في دليل هاتفك  وذلك للتمكن من عرضها.</string>
  <string name="MediaSendActivity_signal_needs_contacts_permission_in_order_to_show_your_contacts_but_it_has_been_permanently_denied">Molly بحاجة إلى إذن الوصول إلى جهات الاتصال لكي يظهر لك جهات اتصالك، ولكن تم ايقاف الإذن على نحو دائم. الرجاء زيارة إعدادات التطبيق ثم اختيار \"الأذونات\" وتفعيل \"جهات الاتصال\".</string>
  <plurals name="MediaSendActivity_cant_share_more_than_n_items">
    <item quantity="zero">لا يمكنك ارسال أكثر من %dعناصر. </item>
    <item quantity="one">لا يمكنك ارسال أكثر من عنصر %d.</item>
    <item quantity="two">لا يمكنك ارسال أكثر من عنصرين %d. </item>
    <item quantity="few">لا يمكنك ارسال أكثر من %d عناصر. </item>
    <item quantity="many">لا يمكنك ارسال أكثر من %d عناصر. </item>
    <item quantity="other">لا يمكنك مشاركة أكثر من %d عنصر. </item>
  </plurals>
  <string name="MediaSendActivity_select_recipients_description">اختر المتلقّيين</string>
  <string name="MediaSendActivity_tap_here_to_make_this_message_disappear_after_it_is_viewed">انقر هنا لجعل هذه الرسالة تختفي بعد أن تتم مشاهدتها.</string>
  <!--MediaRepository-->
  <string name="MediaRepository_all_media">جميع الوسائط</string>
  <string name="MediaRepository__camera">الكاميرا</string>
  <!--MessageRecord-->
  <string name="MessageRecord_unknown">مجهول</string>
  <string name="MessageRecord_message_encrypted_with_a_legacy_protocol_version_that_is_no_longer_supported">لقد استلمت رسالة مُعمَّاة من نسخة Signal قديمة وتوقف دعمها. يرجى أن تطلب من المرسل تحديث نسخة التطبيق ومن ثمّ إعادة إرسال الرسالة.</string>
  <string name="MessageRecord_left_group">لقد تركت المجموعة.</string>
  <string name="MessageRecord_you_updated_group">قمت بتحديث المجموعة.</string>
  <string name="MessageRecord_the_group_was_updated">تم تحديث المجموعة بنجاح.</string>
  <string name="MessageRecord_you_called_date">اتصلت بـ %1$s</string>
  <string name="MessageRecord_missed_audio_call_date">مكالمة صوتية فائتة · %1$s</string>
  <string name="MessageRecord_missed_video_call_date">مكالمة بالصورة فائتة · %1$s</string>
  <string name="MessageRecord_s_updated_group">%s قام بتحديث المجموعة.</string>
  <string name="MessageRecord_s_called_you_date">%1$s اتصل بك · %2$s</string>
  <string name="MessageRecord_s_joined_signal">%sمتواجد على Signal !</string>
  <string name="MessageRecord_you_disabled_disappearing_messages">قمت بتعطيل الرسائل المختفية.</string>
  <string name="MessageRecord_s_disabled_disappearing_messages">قام %1$s بتعطيل الرسائل المختفية.</string>
  <string name="MessageRecord_you_set_disappearing_message_time_to_s">لقد حددت مدّة ظهور الرّسائل قبل اختفائها ب  %1$s.</string>
  <string name="MessageRecord_s_set_disappearing_message_time_to_s">%1$s حدد مدّة ظهور الرّسائل قبل اختفائها ب %2$s.</string>
  <string name="MessageRecord_disappearing_message_time_set_to_s">تم ضبط مؤقت اختفاء الرسائل بعد انقضاء %1$s.</string>
  <string name="MessageRecord_this_group_was_updated_to_a_new_group">حُدّثت هذه المجموعة إلى مجموعة جديدة.</string>
  <string name="MessageRecord_you_couldnt_be_added_to_the_new_group_and_have_been_invited_to_join">تعذرت إضافتك إلى المجموعات الجديدة والآن تمت دعوتك إليها.</string>
  <string name="MessageRecord_chat_session_refreshed">تم إنعاش جلسة المحادثة</string>
  <plurals name="MessageRecord_members_couldnt_be_added_to_the_new_group_and_have_been_invited">
    <item quantity="zero">تعذرت إضافة %1$s عضو إلى المجموعات الجديدة والآن تمت دعوته إليها.</item>
    <item quantity="one">تعذرت إضافة عضو إلى المجموعات الجديدة والآن تمت دعوته إليها.</item>
    <item quantity="two">تعذرت إضافة %1$s أعضاء إلى المجموعات الجديدة والآن تمت دعوتهما إليها.</item>
    <item quantity="few">تعذرت إضافة %1$s أعضاء إلى المجموعات الجديدة والآن تمت دعوتهم إليها.</item>
    <item quantity="many">تعذرت إضافة %1$s عضوا إلى المجموعات الجديدة والآن تمت دعوتهم إليها.</item>
    <item quantity="other">تعذرت إضافة %1$s عضو إلى المجموعات الجديدة والآن تمت دعوتهم إليها.</item>
  </plurals>
  <plurals name="MessageRecord_members_couldnt_be_added_to_the_new_group_and_have_been_removed">
    <item quantity="zero">تعذرت إضافة %1$s عضو إلى المجموعات الجديدة والآن تمت إزالته.</item>
    <item quantity="one">تعذرت إضافة عضو واحد إلى المجموعات الجديدة والآن تمت إزالته.</item>
    <item quantity="two">تعذرت إضافة %1$s أعضاء إلى المجموعات الجديدة والآن تمت إزالتهما.</item>
    <item quantity="few">تعذرت إضافة %1$s أعضاء إلى المجموعات الجديدة والآن تمت إزالتهم.</item>
    <item quantity="many">تعذرت إضافة %1$s عضوا إلى المجموعات الجديدة والآن تمت إزالتهم.</item>
    <item quantity="other">تعذرت إضافة %1$s عضو إلى المجموعات الجديدة والآن تمت إزالتهم.</item>
  </plurals>
  <!--Profile change updates-->
  <string name="MessageRecord_changed_their_profile_name_to">غيّر %1$s اسمه إلى %2$s.</string>
  <string name="MessageRecord_changed_their_profile_name_from_to">غيّر %1$s اسمه من %2$s إلى %3$s.</string>
  <string name="MessageRecord_changed_their_profile">غيّر %1$s صفحة حسابه الشخصي.</string>
  <!--GV2 specific-->
  <string name="MessageRecord_you_created_the_group">لقد أنشأتَ مجموعة.</string>
  <string name="MessageRecord_group_updated">تم تحديث المجموعة.</string>
  <string name="MessageRecord_invite_friends_to_this_group">قم بدعوة الأصدقاء لهذه المجموعة باستخدام وصلة المجموعة</string>
  <!--GV2 member additions-->
  <string name="MessageRecord_you_added_s">أضفت %1$s.</string>
  <string name="MessageRecord_s_added_s">%1$s أضاف %2$s.</string>
  <string name="MessageRecord_s_added_you">%1$s أضافك إلى المجموعة.</string>
  <string name="MessageRecord_you_joined_the_group">لقد انضممت إلى المجموعة.</string>
  <string name="MessageRecord_s_joined_the_group">%1$s انضموا إلى المجموعة.</string>
  <!--GV2 member removals-->
  <string name="MessageRecord_you_removed_s">لقد قمت بإزالة %1$s .</string>
  <string name="MessageRecord_s_removed_s">%1$s أزال %2$s .</string>
  <string name="MessageRecord_s_removed_you_from_the_group"> %1$s أزالك من المجموعة.</string>
  <string name="MessageRecord_you_left_the_group">لقد غادرت المجموعة.</string>
  <string name="MessageRecord_s_left_the_group"> %1$s غادر المجموعة.</string>
  <string name="MessageRecord_you_are_no_longer_in_the_group">لم تعد عضواً في هذه المجموعة.</string>
  <string name="MessageRecord_s_is_no_longer_in_the_group">%1$s لم يعد عضواً في هذه المجموعة.</string>
  <!--GV2 role change-->
  <string name="MessageRecord_you_made_s_an_admin">لقد جعلت %1$s مشرفاً.</string>
  <string name="MessageRecord_s_made_s_an_admin">لقد جعل %1$s %2$s مشرفاً.</string>
  <string name="MessageRecord_s_made_you_an_admin">لقد جعلك %1$s مشرفاً.</string>
  <string name="MessageRecord_you_revoked_admin_privileges_from_s">لقد قمت بإلغاء امتيازات الإشراف على المجموعة من %1$s .</string>
  <string name="MessageRecord_s_revoked_your_admin_privileges">قام العضو %1$s بإلغاء امتيازات إشرافك على المجموعة.\"</string>
  <string name="MessageRecord_s_revoked_admin_privileges_from_s">قام العضو %1$s بإلغاء امتيازات الإشراف على المجموعة من %2$s.</string>
  <string name="MessageRecord_s_is_now_an_admin">أصبح العضو %1$s مشرفا.</string>
  <string name="MessageRecord_you_are_now_an_admin">أنت الآن هو المشرف.</string>
  <string name="MessageRecord_s_is_no_longer_an_admin">لم يعد العضو %1$s مشرفا.</string>
  <string name="MessageRecord_you_are_no_longer_an_admin">لم تعد مشرفاً.</string>
  <!--GV2 invitations-->
  <string name="MessageRecord_you_invited_s_to_the_group">لقد دعوت %1$s إلى المجموعة.</string>
  <string name="MessageRecord_s_invited_you_to_the_group">دعاك %1$s  إلى المجموعة.</string>
  <plurals name="MessageRecord_s_invited_members">
    <item quantity="zero">دعا العضو %1$s %2$d شخص للمجموعة</item>
    <item quantity="one">دعا العضو %1$s شخص للمجموعة.</item>
    <item quantity="two">دعا العضو %1$s %2$d أشخاص للمجموعة.</item>
    <item quantity="few">دعا العضو %1$s %2$d أشخاص للمجموعة.</item>
    <item quantity="many">دعا العضو %1$s %2$d شخصا للمجموعة.</item>
    <item quantity="other">دعا العضو %1$s %2$d شخص للمجموعة.</item>
  </plurals>
  <string name="MessageRecord_you_were_invited_to_the_group">لقد دُعيت إلى المجموعة.</string>
  <plurals name="MessageRecord_d_people_were_invited_to_the_group">
    <item quantity="zero">تمت دعوة %1$d شخص إلى المجموعة.</item>
    <item quantity="one">تمت دعوة شخص واحد إلى المجموعة.</item>
    <item quantity="two">تمت دعوة %1$d أشخاص إلى المجموعة.</item>
    <item quantity="few">تمت دعوة %1$d أشخاص إلى المجموعة.</item>
    <item quantity="many">تمت دعوة %1$d شخصا إلى المجموعة.</item>
    <item quantity="other">تمت دعوة %1$d شخص إلى المجموعة.</item>
  </plurals>
  <!--GV2 invitation revokes-->
  <plurals name="MessageRecord_you_revoked_invites">
    <item quantity="zero">لقد أبطلت %1$d دعوة للمجموعة.</item>
    <item quantity="one">لقد أبطلت الدعوة للمجموعة.</item>
    <item quantity="two">بقد أبطلت %1$d دعوات للمجموعة</item>
    <item quantity="few">لقد أبطلت %1$d دعوات للمجموعة.</item>
    <item quantity="many">لقد أبطلت %1$d دعوة للمجموعة.</item>
    <item quantity="other">لقد أبطلت %1$d دعوة للمجموعة.</item>
  </plurals>
  <plurals name="MessageRecord_s_revoked_invites">
    <item quantity="zero">أبطل العضو %1$s %2$d دعوة إلى المجموعة.</item>
    <item quantity="one">أبطل العضو %1$s دعوة إلى المجموعة.</item>
    <item quantity="two">أبطل العضو %1$s %2$d دعوات إلى المجموعة.</item>
    <item quantity="few">أبطل العضو %1$s %2$d دعوات إلى المجموعة.</item>
    <item quantity="many">أبطل العضو %1$s %2$d دعوة إلى المجموعة.</item>
    <item quantity="other">أبطل العضو %1$s %2$d دعوة إلى المجموعة.</item>
  </plurals>
  <string name="MessageRecord_someone_declined_an_invitation_to_the_group">رفض شخص ما الدعوة إلى المجموعة.</string>
  <string name="MessageRecord_you_declined_the_invitation_to_the_group">لقد رفضت الدعوة إلى المجموعة.</string>
  <string name="MessageRecord_s_revoked_your_invitation_to_the_group">أبطل العضو %1$s دعوتك للمجموعة.</string>
  <string name="MessageRecord_an_admin_revoked_your_invitation_to_the_group">أبطل المشرف دعوتك للمجموعة.</string>
  <plurals name="MessageRecord_d_invitations_were_revoked">
    <item quantity="zero">تم سحب %1$d دعوة للمجموعة.</item>
    <item quantity="one">تم إبطال الدعوة للمجموعة.</item>
    <item quantity="two"> تم إبطال %1$d دعوات للمجموعة.</item>
    <item quantity="few">تم إبطال %1$d دعوات للمجموعة.</item>
    <item quantity="many">تم إبطال %1$d دعوة للمجموعة.</item>
    <item quantity="other">تم إبطال %1$d دعوة للمجموعة.</item>
  </plurals>
  <!--GV2 invitation acceptance-->
  <string name="MessageRecord_you_accepted_invite">لقد قبلت الدعوة إلى المجموعة.</string>
  <string name="MessageRecord_s_accepted_invite">قبل العضو %1$s الدعوة إلى المجموعة.</string>
  <string name="MessageRecord_you_added_invited_member_s">أضفت العضو المدعوّ %1$s.</string>
  <string name="MessageRecord_s_added_invited_member_s">أضاف العضو %1$s العضو %2$s الذي دُعي من قبل.</string>
  <!--GV2 title change-->
  <string name="MessageRecord_you_changed_the_group_name_to_s">لقد قمت بتغيير اسم المجموعة إلى \"%1$s\".</string>
  <string name="MessageRecord_s_changed_the_group_name_to_s">قام الغضو %1$s بتغيير اسم المجموعة إلى \"%2$s \".</string>
  <string name="MessageRecord_the_group_name_has_changed_to_s">تم تغيير اسم المجموعة إلى \"%1$s\".</string>
  <!--GV2 avatar change-->
  <string name="MessageRecord_you_changed_the_group_avatar">لقد قمت بتغيير صورة المجموعة.</string>
  <string name="MessageRecord_s_changed_the_group_avatar">قام الغضو %1$s بتغيير صورة للمجموعة.</string>
  <string name="MessageRecord_the_group_group_avatar_has_been_changed">تم تغيير صورة المجموعة.</string>
  <!--GV2 attribute access level change-->
  <string name="MessageRecord_you_changed_who_can_edit_group_info_to_s">لقد قمت بتغيير من يمكنه تحرير معلومات المجموعة ليصبح : \"%1$s\".</string>
  <string name="MessageRecord_s_changed_who_can_edit_group_info_to_s">لقد غير الغضو%1$s من يمكنه تحرير معلومات المجموعة ليصبح : \"%2$s\".</string>
  <string name="MessageRecord_who_can_edit_group_info_has_been_changed_to_s">تم تغيير من يمكنهم تعديل معلومات المجموعة ليصبح : \"%1$s\".</string>
  <!--GV2 membership access level change-->
  <string name="MessageRecord_you_changed_who_can_edit_group_membership_to_s">أنت غيرت الأشخاص الذين يستطيعون تعديل عضوية المجموعة إلى \"%1$s\".</string>
  <string name="MessageRecord_s_changed_who_can_edit_group_membership_to_s">غير %1$s أشخاص الذين يستطيعون تعديل عضوية المجموعة إلى \"%2$s\".</string>
  <string name="MessageRecord_who_can_edit_group_membership_has_been_changed_to_s">تم تغيير من يمكنهم تعديل عضوية المجموعة ليصبح : \"%1$s\".</string>
  <!--GV2 group link invite access level change-->
  <string name="MessageRecord_you_turned_on_the_group_link_with_admin_approval_off">لقد قمت بتفعيل وصلة المجموعة مع إيقاف موافقة المشرف.</string>
  <string name="MessageRecord_you_turned_on_the_group_link_with_admin_approval_on">لقد قمت بتشغيل وصلة المجموعة مع تفعيل موافقة المشرف.</string>
  <string name="MessageRecord_you_turned_off_the_group_link">لقد عطلت وصلة المجموعة.</string>
  <string name="MessageRecord_s_turned_on_the_group_link_with_admin_approval_off">فعَّل العضو %1$s وصلة المجموعة مع إيقاف موافقة المشرف.</string>
  <string name="MessageRecord_s_turned_on_the_group_link_with_admin_approval_on">فعَّل العضو %1$s وصلة المجموعة مع تشغيل موافقة المشرف.</string>
  <string name="MessageRecord_s_turned_off_the_group_link">عطل العضو %1$s وصلة المجموعة.</string>
  <string name="MessageRecord_the_group_link_has_been_turned_on_with_admin_approval_off">تم تشغيل وصلة المجموعة مع إيقاف موافقة المشرف.</string>
  <string name="MessageRecord_the_group_link_has_been_turned_on_with_admin_approval_on">تم تشغيل وصلة المجموعة مع تفعيل موافقة المشرف.</string>
  <string name="MessageRecord_the_group_link_has_been_turned_off">عُطلَت وصلة المجموعة.</string>
  <string name="MessageRecord_you_turned_off_admin_approval_for_the_group_link">لقد أوقفت موافقة المشرف لوصلة المجموعة.</string>
  <string name="MessageRecord_s_turned_off_admin_approval_for_the_group_link">أوقف العضو %1$s موافقة المشرف لوصلة المجموعة.</string>
  <string name="MessageRecord_the_admin_approval_for_the_group_link_has_been_turned_off">أُوقِفت موافقة المشرف لوصلة المجموعة.</string>
  <string name="MessageRecord_you_turned_on_admin_approval_for_the_group_link">لقد شغّلت موافقة المشرف لوصلة المجموعة.</string>
  <string name="MessageRecord_s_turned_on_admin_approval_for_the_group_link">شغّل العضو %1$s موافقة المشرف لوصلة المجموعة.</string>
  <string name="MessageRecord_the_admin_approval_for_the_group_link_has_been_turned_on">فُعّلَت موافقة المشرف لوصلة المجموعة.</string>
  <!--GV2 group link reset-->
  <string name="MessageRecord_you_reset_the_group_link">لقد أعدت تعيين وصلة المجموعة.</string>
  <string name="MessageRecord_s_reset_the_group_link">أعاد العضو %1$s تعيين وصلة المجموعة.</string>
  <string name="MessageRecord_the_group_link_has_been_reset">لقد أُعيد تعيين وصلة المجموعة.</string>
  <!--GV2 group link joins-->
  <string name="MessageRecord_you_joined_the_group_via_the_group_link">لقد انضممت للمجموعة بواسطة وصلة المجموعة.</string>
  <string name="MessageRecord_s_joined_the_group_via_the_group_link">لقد انضم العضو %1$s للمجموعة بواسطة وصلة المجموعة.</string>
  <!--GV2 group link requests-->
  <string name="MessageRecord_you_sent_a_request_to_join_the_group">لقد أرسلت طلب للانضمام للمجموعة.</string>
  <string name="MessageRecord_s_requested_to_join_via_the_group_link">طلب العضو %1$s الانضمام للمجموعة بواسطة وصلة المجموعة.</string>
  <!--GV2 group link approvals-->
  <string name="MessageRecord_s_approved_your_request_to_join_the_group">قبِل العضو %1$s طلبك للانضمام للمجموعة.</string>
  <string name="MessageRecord_s_approved_a_request_to_join_the_group_from_s">قبِل العضو %1$s طلب %2$s انضمام للمجموعة.</string>
  <string name="MessageRecord_you_approved_a_request_to_join_the_group_from_s">لقد وافقت على طلب انضمام %1$s إلى المجموعة.</string>
  <string name="MessageRecord_your_request_to_join_the_group_has_been_approved">تمت الموافقة على طلبك للانضمام للمجموعة.</string>
  <string name="MessageRecord_a_request_to_join_the_group_from_s_has_been_approved">تمت الموافقة على طلب %1$s للانضمام للمجموعة.</string>
  <!--GV2 group link deny-->
  <string name="MessageRecord_your_request_to_join_the_group_has_been_denied_by_an_admin">تمّ رفض طلبك للانضمام للمجموعة من قبل مشرف عليها.</string>
  <string name="MessageRecord_s_denied_a_request_to_join_the_group_from_s">رفض العضو %1$s طلب %2$s للانضمام للمجموعة.</string>
  <string name="MessageRecord_a_request_to_join_the_group_from_s_has_been_denied">رُفض طلب %1$s للانضمام للمجموعة.</string>
  <string name="MessageRecord_you_canceled_your_request_to_join_the_group">لقد ألغيت طلب انضمامك للمجموعة.</string>
  <string name="MessageRecord_s_canceled_their_request_to_join_the_group">ألغي طلب الانضمام للمجموعة من طرف %1$s.</string>
  <!--End of GV2 specific update messages-->
  <string name="MessageRecord_your_safety_number_with_s_has_changed">تم تغيير  رقم الأمان الخاص بينك وبين %s.</string>
  <string name="MessageRecord_you_marked_your_safety_number_with_s_verified">لقد قمت بالتحقق من رقم الأمان مع %s</string>
  <string name="MessageRecord_you_marked_your_safety_number_with_s_verified_from_another_device">لقد قمت بالإشعار بأنك تحققت من رقم الأمان مع %s عن طريق جهاز آخر</string>
  <string name="MessageRecord_you_marked_your_safety_number_with_s_unverified">لقد قمت بالإشعار بأنّ رقم الأمان مع %s لم يتم التحقّق منه</string>
  <string name="MessageRecord_you_marked_your_safety_number_with_s_unverified_from_another_device">لقد قمت بالإشعار بأنّ رقم الأمان مع %s لم يتم التحقّق منه عن طريق جهاز آخر</string>
  <!--Group Calling update messages-->
  <string name="MessageRecord_s_started_a_group_call_s">قام العضو %1$s ببدء مكالمة جماعية · %2$s</string>
  <string name="MessageRecord_s_is_in_the_group_call_s">العضو %1$s موجود في المكالمة الجماعية · %2$s</string>
  <string name="MessageRecord_you_are_in_the_group_call_s1">إنك في مكالمة جماعية · %1$s</string>
  <string name="MessageRecord_s_and_s_are_in_the_group_call_s1">العضوان %1$s و %2$s موجودان في مكالمة جماعية · %3$s</string>
  <string name="MessageRecord_group_call_s">مكالمة جماعية · %1$s</string>
  <string name="MessageRecord_s_started_a_group_call">قام العضو %1$s ببدء مكالمة جماعية</string>
  <string name="MessageRecord_s_is_in_the_group_call">العضو %1$s موجود في مكالمة جماعية</string>
  <string name="MessageRecord_you_are_in_the_group_call">إنك في مكالمة جماعية</string>
  <string name="MessageRecord_s_and_s_are_in_the_group_call">العضوان %1$s و %2$s موجودان في مكالمة جماعية</string>
  <string name="MessageRecord_group_call">المكالمة الجماعية</string>
  <string name="MessageRecord_you">أنت</string>
  <plurals name="MessageRecord_s_s_and_d_others_are_in_the_group_call_s">
    <item quantity="zero">الأعضاء %1$s و %2$s و%3$d آخر موجودون في المكالمة الجماعية · %4$s</item>
    <item quantity="one">الأعضاء %1$s و %2$s و%3$d آخر موجودون في المكالمة الجماعية · %4$s</item>
    <item quantity="two">الأعضاء %1$s و %2$s و%3$d آخرون موجودون في المكالمة الجماعية · %4$s</item>
    <item quantity="few">الأعضاء %1$s و %2$s و%3$d آخرون موجودون في المكالمة الجماعية · %4$s</item>
    <item quantity="many">الأعضاء %1$s و %2$s و%3$d آخرون موجودون في المكالمة الجماعية · %4$s</item>
    <item quantity="other">الأعضاء %1$s و %2$s و%3$d آخرون موجودون في المكالمة الجماعية · %4$s</item>
  </plurals>
  <plurals name="MessageRecord_s_s_and_d_others_are_in_the_group_call">
    <item quantity="zero">الأعضاء %1$s و %2$s و%3$d آخر موجودون في المكالمة الجماعية</item>
    <item quantity="one">الأعضاء %1$s و %2$s و%3$d آخر موجود في المكالمة الجماعية</item>
    <item quantity="two">الأعضاء %1$s و %2$s و%3$d آخرون موجودون في المكالمة الجماعية</item>
    <item quantity="few">الأعضاء %1$s و %2$s و%3$d آخرون موجودون في المكالمة الجماعية</item>
    <item quantity="many">الأعضاء %1$s و %2$s و%3$d آخرون موجودون في المكالمة الجماعية</item>
    <item quantity="other">الأعضاء %1$s و %2$s و%3$d آخرون موجودون في المكالمة الجماعية</item>
  </plurals>
  <!--MessageRequestBottomView-->
  <string name="MessageRequestBottomView_accept">موافقة</string>
  <string name="MessageRequestBottomView_continue">استمرار</string>
  <string name="MessageRequestBottomView_delete">حذف  </string>
  <string name="MessageRequestBottomView_block">حظر</string>
  <string name="MessageRequestBottomView_unblock">رفع الحظر</string>
  <string name="MessageRequestBottomView_do_you_want_to_let_s_message_you_they_wont_know_youve_seen_their_messages_until_you_accept">هل تود السماح لـ%1$s بمراسلتك، بالإضافة إلى مشاركة اسمك وصورتك معه؟ لن يعرف أنك قرأت رسالته إلى أن تسمح له بذلك.</string>
  <string name="MessageRequestBottomView_do_you_want_to_let_s_message_you_wont_receive_any_messages_until_you_unblock_them">هل تود السماح لـ %1$s بمراسلتك ،بالإضافة إلى مشاركة اسمك وصورتك معه ؟ لن تصله أي رسالة حتى تزيل الحظر عنه.</string>
  <string name="MessageRequestBottomView_continue_your_conversation_with_this_group_and_share_your_name_and_photo">أأنت بحاجة إلى متابعة محادثتك مع هذه المجموعة ومشاركة اسمك وصورتك مع أعضائها ؟</string>
  <string name="MessageRequestBottomView_upgrade_this_group_to_activate_new_features">يجب ترقية هذه المجموعة لتفعيل ميزات جديدة مثل ‎@mention والمشرفين عليها. ستتم دعوة اﻷعضاء الذين لم يشاركوا أسمائهم أو صورهم في هذه المجموعة للانضمام إليها.</string>
  <string name="MessageRequestBottomView_this_legacy_group_can_no_longer_be_used">لا يمكن استخدام هذه المجموعة القديمة الطراز لأنها كبيرة جدا. الحد الأقصى للمجموعة هو %1$d.</string>
  <string name="MessageRequestBottomView_continue_your_conversation_with_s_and_share_your_name_and_photo">أأنت بحاجة إلى متابعة محادثتك مع %1$s ومشاركة اسمك وصورتك مع هذا الفرد ؟</string>
  <string name="MessageRequestBottomView_do_you_want_to_join_this_group_they_wont_know_youve_seen_their_messages_until_you_accept">الانضمام إلى هذه المجموعة ومشاركة اسمك وصورتك مع أعضائها؟ لن يعرفوا أنك قرأت رسالتهم حتى توافق.</string>
  <string name="MessageRequestBottomView_join_this_group_they_wont_know_youve_seen_their_messages_until_you_accept">هل تود الانضمام إلى هذه المجموعة؟ لن يعرفوا أنك قرأت رسائلهم إلا إذا وافقت.</string>
  <string name="MessageRequestBottomView_unblock_this_group_and_share_your_name_and_photo_with_its_members">إزالة الحظر عن هذه المجموعة ومشاركة اسمك وصورتك مع أعضائها؟ لن تتلقى أية رسائل حتى تزيل الحظر.</string>
  <string name="MessageRequestProfileView_member_of_one_group">عضو في %1$s</string>
  <string name="MessageRequestProfileView_member_of_two_groups">عضو في %1$s و%2$s</string>
  <string name="MessageRequestProfileView_member_of_many_groups">عضو في %1$s و%2$s و%3$s</string>
  <plurals name="MessageRequestProfileView_members">
    <item quantity="zero">%1$d عضو</item>
    <item quantity="one">%1$d عضو</item>
    <item quantity="two">%1$d عضو</item>
    <item quantity="few">%1$d أعضاء</item>
    <item quantity="many">%1$d عضوا</item>
    <item quantity="other">%1$d عضو</item>
  </plurals>
  <plurals name="MessageRequestProfileView_members_and_invited">
    <item quantity="zero">%1$d عضو (+%2$dمدعو)</item>
    <item quantity="one">%1$d عضو (+%2$dمدعو)</item>
    <item quantity="two">%1$d أعضاء (+%2$dمدعوان)</item>
    <item quantity="few">%1$d أعضاء (+%2$dمدعوون)</item>
    <item quantity="many">%1$d عضوا (+%2$dمدعوون)</item>
    <item quantity="other">%1$d عضو (+%2$dمدعوون)</item>
  </plurals>
  <plurals name="MessageRequestProfileView_member_of_d_additional_groups">
    <item quantity="zero">%d مجموعة إضافية</item>
    <item quantity="one">%d مجموعة إضافية</item>
    <item quantity="two">%d مجموعات إضافية</item>
    <item quantity="few">%d مجموعات إضافية</item>
    <item quantity="many">%d مجموعة إضافية</item>
    <item quantity="other">%d مجموعة إضافية</item>
  </plurals>
  <!--PassphraseChangeActivity-->
  <string name="PassphraseChangeActivity_passphrases_dont_match_exclamation">العبارات السرية غير متطابقة!</string>
  <string name="PassphraseChangeActivity_incorrect_old_passphrase_exclamation">العبارة السرية القديمة غير صحيحة!</string>
  <string name="PassphraseChangeActivity_enter_new_passphrase_exclamation">أدخل عبارة سرية جديدة!</string>
  <!--DeviceProvisioningActivity-->
  <string name="DeviceProvisioningActivity_link_this_device">ربط هذا الجهاز؟</string>
  <string name="DeviceProvisioningActivity_continue">الاستمرار</string>
  <string name="DeviceProvisioningActivity_content_intro">سوف يتمكن من </string>
  <string name="DeviceProvisioningActivity_content_bullets">
• قراءة جميع الرسائل
\n• إرسال الرسائل باسمك</string>
  <string name="DeviceProvisioningActivity_content_progress_title">ربط الجهاز</string>
  <string name="DeviceProvisioningActivity_content_progress_content">يجري ربط الجهاز الجديد…</string>
  <string name="DeviceProvisioningActivity_content_progress_success">تمت المصادقة على الجهاز.</string>
  <string name="DeviceProvisioningActivity_content_progress_no_device">لم يتم العثور على أي جهاز.</string>
  <string name="DeviceProvisioningActivity_content_progress_network_error">خطأ في الشبكة.</string>
  <string name="DeviceProvisioningActivity_content_progress_key_error">الرمز باطل.</string>
  <string name="DeviceProvisioningActivity_sorry_you_have_too_many_devices_linked_already">عذرا، لديك عدة أجهزة مرتبطة. يرجى إزالة بعضها</string>
  <string name="DeviceActivity_sorry_this_is_not_a_valid_device_link_qr_code">عذرا، الرابط غير صحيح.</string>
  <string name="DeviceProvisioningActivity_link_a_signal_device">ربط جهاز Signal آخر ؟</string>
  <string name="DeviceProvisioningActivity_it_looks_like_youre_trying_to_link_a_signal_device_using_a_3rd_party_scanner">يبدو أنك تحاول ربط جهاز Signal باستخدام ماسح ضوئي من طرف ثالث. الرجاء مسح الرمز مرّة  أخرى باستخدام Signal من أجل حمايتك.</string>
  <string name="DeviceActivity_signal_needs_the_camera_permission_in_order_to_scan_a_qr_code">يحتاج Molly إلى إذن الوصول إلى الكاميرا من أجل مسح الرمز المربع ضوئيا ولكن رُفض الإذن على نحو دائم، الرجاء زيارة إعدادات التطبيق، ثم اختيار « الصلاحيات »، ثم تفعيل « الكاميرا ».</string>
  <string name="DeviceActivity_unable_to_scan_a_qr_code_without_the_camera_permission">لا يمكن مسح رمز الاستجابة السريع بدون منح إذن الوصول إلى الكاميرا</string>
  <!--ExpirationDialog-->
  <string name="ExpirationDialog_disappearing_messages">الرسائل المختفية</string>
  <string name="ExpirationDialog_your_messages_will_not_expire">لن تختفي رسائلك.</string>
  <string name="ExpirationDialog_your_messages_will_disappear_s_after_they_have_been_seen">من الآن فصاعدا سوف تختفي الرسائل الصادرة والواردة في هذه المحادثة بعد %s من رؤيتها.</string>
  <!--OutdatedBuildReminder-->
  <string name="OutdatedBuildReminder_update_now">حدِّث الآن</string>
  <string name="OutdatedBuildReminder_your_version_of_signal_will_expire_today">تنتهي اليوم صلاحية إصدار Signal. يُرجى اللمس لتثبيت آخر نسخة من التطبيق.</string>
  <plurals name="OutdatedBuildReminder_your_version_of_signal_will_expire_in_n_days">
    <item quantity="zero">تنتهي صلاحية إصدار Signal خلال %d يوم. يُرجى اللمس لتثبيت آخر نسخة من التطبيق.</item>
    <item quantity="one">تنتهي غدا صلاحية إصدار Signal. يُرجى اللمس لتثبيت آخر نسخة من التطبيق.</item>
    <item quantity="two">تنتهي صلاحية إصدار Signal خلال %d أيام. يُرجى اللمس لتثبيت آخر نسخة من التطبيق.</item>
    <item quantity="few">تنتهي صلاحية إصدار Signal خلال %d أيام. يُرجى اللمس لتثبيت آخر نسخة من التطبيق.</item>
    <item quantity="many">تنتهي صلاحية إصدار Signal خلال %d يوم. يُرجى اللمس لتثبيت آخر نسخة من التطبيق.</item>
    <item quantity="other">تنتهي صلاحية إصدار Signal خلال %d يوم. يُرجى اللمس لتثبيت آخر نسخة من التطبيق.</item>
  </plurals>
  <!--PassphrasePromptActivity-->
  <string name="PassphrasePromptActivity_enter_passphrase">أدخل العبارة السرية</string>
  <string name="PassphrasePromptActivity_watermark_content_description">أيقونة Molly</string>
  <string name="PassphrasePromptActivity_ok_button_content_description">أدخل العبارة السرية</string>
  <string name="PassphrasePromptActivity_invalid_passphrase_exclamation">عبارة سرية غير صحيحة!</string>
  <string name="PassphrasePromptActivity_unlock_signal">فك قفل Molly </string>
  <string name="PassphrasePromptActivity_signal_android_lock_screen">Signal Android - قفل الشاشة</string>
  <!--PlacePickerActivity-->
  <string name="PlacePickerActivity_title">الخريطة</string>
  <string name="PlacePickerActivity_drop_pin">إدخال إشارة </string>
  <string name="PlacePickerActivity_accept_address">قبول العنوان</string>
  <!--PlayServicesProblemFragment-->
  <string name="PlayServicesProblemFragment_the_version_of_google_play_services_you_have_installed_is_not_functioning">نسخة خدمات Google Play  التي قمت بتثبيتها لا تعمل بشكل صحيح. الرجاء إعادة تثبيت خدمات Google Play والمحاولة مرة أخرى.</string>
  <!--PinRestoreEntryFragment-->
  <string name="PinRestoreEntryFragment_incorrect_pin">الرقم التعريفي الشخصي غير صحيح</string>
  <string name="PinRestoreEntryFragment_skip_pin_entry">تخطي إدخال الرمز الشخصي ؟</string>
  <string name="PinRestoreEntryFragment_need_help">بحاجة إلى مساعدة ؟</string>
  <string name="PinRestoreEntryFragment_your_pin_is_a_d_digit_code">رمزك التعريفي الشخصي هو سلسلة مكونة من %1$d حروف قد تكون أرقاما فقط أو حروفا  أبجَدرَقمية.\n\nإذا نسيت رمزك التعريفي الشخصي، تستطيع إنشاء رمز جديد، ثم التسجيل واستخدام حسابك لكنك ستفقد الإعدادات المحفوظة مثل معلومات حسابك الشخصي.</string>
  <string name="PinRestoreEntryFragment_if_you_cant_remember_your_pin">إذا كنت لا تتذكر رقمك التعريفي الشخصي، يمكنك إنشاء واحد جديد. يمكنك التسجيل واستخدام حسابك لكن سوف تفقد بعض الإعدادات المحفوظة، مثل معلومات حسابك.</string>
  <string name="PinRestoreEntryFragment_create_new_pin">إنشاء رقم تعريفي شخصي جديد</string>
  <string name="PinRestoreEntryFragment_contact_support">الاتصال بالدعم</string>
  <string name="PinRestoreEntryFragment_cancel">إلغاء</string>
  <string name="PinRestoreEntryFragment_skip">تخطّي</string>
  <plurals name="PinRestoreEntryFragment_you_have_d_attempt_remaining">
    <item quantity="zero">بقيت لديك %1$d محاولة. إذا انتهت محاولاتك، تستطيع إنشاء رقم تعريفي شخصي جديد. والتسجيل واستخدام حسابك لكنك ستفقد الإعدادات المحفوظة مثل معلومات حسابك الشخصي.</item>
    <item quantity="one">بقيت لديك %1$d محاولة. إذا انتهت محاولاتك، تستطيع إنشاء رقم تعريفي شخصي جديد. والتسجيل واستخدام حسابك لكنك ستفقد الإعدادات المحفوظة مثل معلومات حسابك الشخصي.</item>
    <item quantity="two">بقيت لديك%1$d محاولات. إذا انتهت محاولاتك، تستطيع إنشاء رقم تعريفي شخصي جديد. والتسجيل واستخدام حسابك لكنك ستفقد الإعدادات المحفوظة مثل معلومات حسابك الشخصي.</item>
    <item quantity="few">بقيت لديك %1$d محاولات. إذا انتهت محاولاتك، تستطيع إنشاء رقم تعريفي شخصي جديد. والتسجيل واستخدام حسابك لكنك ستفقد الإعدادات المحفوظة مثل معلومات حسابك الشخصي.</item>
    <item quantity="many">بقيت لديك %1$d محاولة. إذا انتهت محاولاتك، تستطيع إنشاء رقم تعريفي شخصي جديد. والتسجيل واستخدام حسابك لكنك ستفقد الإعدادات المحفوظة مثل معلومات حسابك الشخصي.</item>
    <item quantity="other">بقيت لديك %1$d محاولة. إذا انتهت محاولاتك، تستطيع إنشاء رقم تعريفي شخصي جديد. والتسجيل واستخدام حسابك لكنك ستفقد الإعدادات المحفوظة مثل معلومات حسابك الشخصي.</item>
  </plurals>
  <string name="PinRestoreEntryFragment_signal_registration_need_help_with_pin">تسجيل Signal - تحتاج مساعدة بالرقم التعريفي الشخصي في أندرويد</string>
  <string name="PinRestoreEntryFragment_enter_alphanumeric_pin">أدخل الرقم التعريفي الشخصي بالأحرف والأرقام</string>
  <string name="PinRestoreEntryFragment_enter_numeric_pin">أدخل الرقم التعريفي الشخصي بالأرقام</string>
  <!--PinRestoreLockedFragment-->
  <string name="PinRestoreLockedFragment_create_your_pin">إنشاء رقمك التعريفي الشخصي</string>
  <string name="PinRestoreLockedFragment_youve_run_out_of_pin_guesses">لقد نفذت تخميناتك للرقم التعريفي الشخصي، لكن مازال بوسعك الوصول إلى حسابك على Signal من خلال إنشاء رقم تعريفي شخصي جديد.
للحفاظ على خصوصيتك وأمن معلوماتك، سيتم استرجاع حسابك لكن بدون أية معلومات شخصية عن الحساب أو الإعدادات.</string>
  <string name="PinRestoreLockedFragment_create_new_pin">إنشاء رقم تعريف شخصي جديد</string>
  <!--PinOptOutDialog-->
  <string name="PinOptOutDialog_warning">تحذير</string>
  <string name="PinOptOutDialog_if_you_disable_the_pin_you_will_lose_all_data">إذا قمت بتعطيل الرمز التعريفي الشخصي، ستضيع جميع بياناتك عند قبامك بإعادة التسجيل إلى Signal إلا إذا قمت باسترجاعها بواسطة النسخ الاحتياطي اليدوي. لا يمكنك تفعيل قفل التسجيل أثناء تعطيل الرمز التعريفي الشخصي.</string>
  <string name="PinOptOutDialog_disable_pin">إلغاء الرقم التعريفي الشخصي</string>
  <!--RatingManager-->
  <string name="RatingManager_rate_this_app">تقييم التطبيق</string>
  <string name="RatingManager_if_you_enjoy_using_this_app_please_take_a_moment">إذا كنت مستمتع باستخدام التطبيق رجاء مساعدتنا بتقييمه</string>
  <string name="RatingManager_rate_now">قَيّم الآن</string>
  <string name="RatingManager_no_thanks">لا، شكرا</string>
  <string name="RatingManager_later">لاحقا</string>
  <!--ReactionsBottomSheetDialogFragment-->
  <string name="ReactionsBottomSheetDialogFragment_all">الكل · %1$d </string>
  <!--ReactionsConversationView-->
  <string name="ReactionsConversationView_plus">+%1$d</string>
  <!--ReactionsRecipientAdapter-->
  <string name="ReactionsRecipientAdapter_you">أنت</string>
  <!--RecipientPreferencesActivity-->
  <string name="RecipientPreferenceActivity_block">حظر</string>
  <string name="RecipientPreferenceActivity_unblock">رفع الحظر</string>
  <!--RecipientProvider-->
  <string name="RecipientProvider_unnamed_group">مجموعة بلا اسم</string>
  <!--RedPhone-->
  <string name="RedPhone_answering">يجري الرد…</string>
  <string name="RedPhone_ending_call">يجري إنهاء المكالمة…</string>
  <string name="RedPhone_ringing">يرن الآن…</string>
  <string name="RedPhone_busy">مشغول</string>
  <string name="RedPhone_recipient_unavailable">المتلقي غير متاح</string>
  <string name="RedPhone_network_failed">فشل في الشبكة!</string>
  <string name="RedPhone_number_not_registered">الرقم غير مسجل!</string>
  <string name="RedPhone_the_number_you_dialed_does_not_support_secure_voice">الرقم المطلوب لا يدعم مكالمات صوتية مشفرة!</string>
  <string name="RedPhone_got_it">عُلم</string>
  <!--WebRtcCallActivity-->
  <string name="WebRtcCallActivity__tap_here_to_turn_on_your_video">يُرجى اللمس هنا لتشغيل مكالمتك بالصورة. </string>
  <string name="WebRtcCallActivity__to_call_s_signal_needs_access_to_your_camera">للاتصال بـ%1$s، يحتاج Molly صلاحية الوصول إلى الكاميرا</string>
  <string name="WebRtcCallActivity__signal_s">Molly‏ %1$s</string>
  <string name="WebRtcCallActivity__calling">يتصل…</string>
  <!--WebRtcCallView-->
  <string name="WebRtcCallView__signal_voice_call">مكالمة صوتية على Signal…</string>
  <string name="WebRtcCallView__signal_video_call">مكالمة فيديو على Signal….</string>
  <string name="WebRtcCallView__start_call">بدء المكالمة</string>
  <string name="WebRtcCallView__join_call">الانضمام للمكالمة</string>
  <string name="WebRtcCallView__call_is_full">المكالمة ممتلئة</string>
  <string name="WebRtcCallView__the_maximum_number_of_d_participants_has_been_Reached_for_this_call">وصل عدد المشاركين إلى %1$d مشاركا، وهو الحد الأقصى في هذه المكالمة. يُرجى المحاولة مرة أخرى لاحقا.</string>
  <string name="WebRtcCallView__s_group_call">\"%1$s\" مكالمة جماعية</string>
  <string name="WebRtcCallView__view_participants_list">إظهار المشاركين</string>
  <string name="WebRtcCallView__your_video_is_off">الفيديو الخاص بك غير مشغل</string>
  <string name="WebRtcCallView__reconnecting">إعادة الاتصال جارية…</string>
  <string name="WebRtcCallView__joining">قيد الانضمام…</string>
  <string name="WebRtcCallView__disconnected">غير متّصل</string>
  <string name="WebRtcCallView__no_one_else_is_here">لا يوجد أحد هنا</string>
  <string name="WebRtcCallView__s_is_in_this_call">%1$s في هذه المكالمة</string>
  <string name="WebRtcCallView__s_and_s_are_in_this_call">العضوان %1$s و %2$s موجودان في هذه المكالمة</string>
  <plurals name="WebRtcCallView__s_s_and_d_others_are_in_this_call">
    <item quantity="zero">الأعضاء %1$s و %2$s و%3$d آخر موجود في هذه مكالمة جماعية</item>
    <item quantity="one">الأعضاء %1$s و %2$s و%3$d آخر موجود في هذه مكالمة جماعية</item>
    <item quantity="two">الأعضاء %1$s و %2$s و%3$d آخران موجودان في هذه مكالمة جماعية</item>
    <item quantity="few">الأعضاء %1$s و%2$s و%3$d آخرون موجودون في هذه مكالمة جماعية</item>
    <item quantity="many">الأعضاء %1$s و%2$s و%3$d آخرون موجودون في هذه مكالمة جماعية</item>
    <item quantity="other">الأعضاء %1$s و %2$s و%3$d  آخرون موجودون في هذه مكالمة جماعية</item>
  </plurals>
  <!--CallParticipantsListDialog-->
  <plurals name="CallParticipantsListDialog_in_this_call_d_people">
    <item quantity="zero">في هذه المكالمة · %1$d شخص</item>
    <item quantity="one">في هذه المكالمة · %1$d شخص</item>
    <item quantity="two">في هذه المكالمة · %1$d أشخاص</item>
    <item quantity="few">في هذه المكالمة · %1$d أشخاص</item>
    <item quantity="many">في هذه المكالمة · %1$d شخصا</item>
    <item quantity="other">في هذه المكالمة · %1$d شخص</item>
  </plurals>
  <!--CallParticipantView-->
  <string name="CallParticipantView__s_is_blocked">تم حظر %1$s</string>
  <string name="CallParticipantView__more_info">المزيد من المعلومات</string>
  <string name="CallParticipantView__you_wont_receive_their_audio_or_video">كلاكما لن يتلقى صوت الآخر ولا صورته.</string>
  <string name="CallParticipantView__cant_receive_audio_video_from_s">لا يمكن تلقي الصوت والصورة من %1$s</string>
  <string name="CallParticipantView__cant_receive_audio_and_video_from_s">لا يمكن تلقي الصوت والصورة من %1$s</string>
  <string name="CallParticipantView__this_may_be_Because_they_have_not_verified_your_safety_number_change">ربما يكون ذلك بسبب عدم تحقق الشخص من تغيير رقم أمانك، أو بسبب وجود مشكلة في جهازه، أو قيامه بحظرك.</string>
  <!--ProxyBottomSheetFragment-->
  <string name="ProxyBottomSheetFragment_proxy_server">الخادم الوكيل</string>
  <string name="ProxyBottomSheetFragment_proxy_address">عنوان الوكيل</string>
  <string name="ProxyBottomSheetFragment_do_you_want_to_use_this_proxy_address">ألديك رغبة في استخدام عنوان الوكيل هذا ؟</string>
  <string name="ProxyBottomSheetFragment_use_proxy">استخدم الوكيل</string>
  <string name="ProxyBottomSheetFragment_successfully_connected_to_proxy">نجح في الاتصال بالوكيل.</string>
  <!--RegistrationActivity-->
  <string name="RegistrationActivity_select_your_country">يجب عليك اختيار بلدك</string>
  <string name="RegistrationActivity_you_must_specify_your_country_code">يجب عليك تحديد رمز دولتك</string>
  <string name="RegistrationActivity_you_must_specify_your_phone_number">يجب عليك تحديد
رقم الهاتف الخاص بك</string>
  <string name="RegistrationActivity_invalid_number">الرقم غير صحيح</string>
  <string name="RegistrationActivity_the_number_you_specified_s_is_invalid">الرقم الذي حددته (%s) غير صحيح.</string>
  <string name="RegistrationActivity_a_verification_code_will_be_sent_to">سيُرسَل رمز التحقق إلى :</string>
  <string name="RegistrationActivity_you_will_receive_a_call_to_verify_this_number">ستأتيك مكالمة هاتفية للتحقق من هذا الرقم.</string>
  <string name="RegistrationActivity_is_your_phone_number_above_correct">هل رقم هاتفك في الأعلى صحيح ؟</string>
  <string name="RegistrationActivity_edit_number">تعديل الرقم</string>
  <string name="RegistrationActivity_missing_google_play_services">خدمات Google Play غير موجودة</string>
  <string name="RegistrationActivity_this_device_is_missing_google_play_services">خدمات Google Play غير موجودة في هذا الجهاز. لا زال بإمكانك استخدام Signal، ولكن هذا الضبط قد يؤدي إلى ضعف في موثوقية  أو أداء البرنامج

ان لم تكن مستخدما متقدما، أو لم تكن مشغلا ل Android ROM من سوق ثانوية، أو تعتقد أن رؤيتك لهذه الرسالة ناجم عن خطأ، يرجى التواصل مع support@signal.org للمساعدة فى اكتشاف المشكلة واصلاحها.</string>
  <string name="RegistrationActivity_i_understand">فهمت</string>
  <string name="RegistrationActivity_play_services_error">خطأ في خدمات Play </string>
  <string name="RegistrationActivity_google_play_services_is_updating_or_unavailable">جاري تحديث خدمات Google Play  أو أنها غير موجودة مؤقتاً. يرجى المحاولة مجدداً. </string>
  <string name="RegistrationActivity_terms_and_privacy">الشروط  &amp; وسياسة الخصوصية</string>
  <string name="RegistrationActivity_signal_needs_access_to_your_contacts_and_media_in_order_to_connect_with_friends">يحتاج Molly إلى إذن الوصول لجهات الاتصال والوسائط من أجل التواصل مع الأصدقا، وتبادل الرسائل وإجراء مكالمات آمنة.</string>
  <string name="RegistrationActivity_signal_needs_access_to_your_contacts_in_order_to_connect_with_friends">يحتاج Molly إلى إذن الوصول لجهات اتصالك والوسائط من أجل التواصل مع الأصدقاء، وتبادل الرسائل وإجراء مكالمات آمنة.</string>
  <string name="RegistrationActivity_rate_limited_to_service">لقد قمت بمحاولات كثيرة للتسجيل بهذا الرقم. الرجاء المحاولة لاحقاً.</string>
  <string name="RegistrationActivity_unable_to_connect_to_service">لا يمكن الاتصال بالخدمة. الرجاء التأكد من الإتصال بالشبكة والمحاولة مرة أخرى.</string>
  <plurals name="RegistrationActivity_debug_log_hint">
    <item quantity="zero">أنت الآن على بعد %d خطوة من إرسال سجل التصحيح.</item>
    <item quantity="one">أنت الآن على بعد %d خطوة من إرسال سجل التصحيح.</item>
    <item quantity="two">أنت الآن على بعد %d خطوة من إرسال سجل التصحيح.</item>
    <item quantity="few">أنت الآن على بعد %d خطوات من إرسال سجل التصحيح.</item>
    <item quantity="many">أنت الآن على بعد %d خطوة من إرسال سجل التصحيح.</item>
    <item quantity="other">أنت الآن على بعد %d خطوة من إرسال سجل التصحيح.</item>
  </plurals>
  <string name="RegistrationActivity_we_need_to_verify_that_youre_human">علينا التحقق من أنك إنسان.</string>
  <string name="RegistrationActivity_next">التالي</string>
  <string name="RegistrationActivity_continue">استمرار</string>
  <string name="RegistrationActivity_take_privacy_with_you_be_yourself_in_every_message">حافظ على خصوصيتك اينما كنت.

كن على طبيعتك في كل رسالة.</string>
  <string name="RegistrationActivity_enter_your_phone_number_to_get_started">أدخل رقم هاتفك للبدء</string>
  <string name="RegistrationActivity_enter_your_phone_number">يُرجى إدخال رقم هاتفك</string>
  <string name="RegistrationActivity_you_will_receive_a_verification_code">ستستلم رمز تحقّق. قد تنطبّق تكلفة من مزوّد الخدمة.</string>
  <string name="RegistrationActivity_enter_the_code_we_sent_to_s">أدخل الرمز الذي أرسلناه إلى%s</string>
  <string name="RegistrationActivity_make_sure_your_phone_has_a_cellular_signal">يُرجى التأكد من أن هاتفك يلتقط الإشارة الخلوية لتلقي الرسائل القصيرة أو المكالمات</string>
  <string name="RegistrationActivity_phone_number_description">رقم الهاتف</string>
  <string name="RegistrationActivity_country_code_description">رمز البلد</string>
  <string name="RegistrationActivity_call">اتصال</string>
  <!--RegistrationLockV2Dialog-->
  <string name="RegistrationLockV2Dialog_turn_on_registration_lock">هل تريد تشغيل قفل التسجيل ؟</string>
  <string name="RegistrationLockV2Dialog_turn_off_registration_lock">هل تريد إيقاف قفل التسجيل ؟</string>
  <string name="RegistrationLockV2Dialog_if_you_forget_your_signal_pin_when_registering_again">إدا نسيت الرقم التعريفي الشخصي وقمت بالتسجيل مرة أخرى في Signal، سوف يُقفَل حسابك لسبعة أيام.</string>
  <string name="RegistrationLockV2Dialog_turn_on">شغّل</string>
  <string name="RegistrationLockV2Dialog_turn_off">أطفىء</string>
  <!--RevealableMessageView-->
  <string name="RevealableMessageView_view_photo">مشاهدة الصورة</string>
  <string name="RevealableMessageView_view_video">مشاهدة الفيديو</string>
  <string name="RevealableMessageView_viewed">تمت المشاهدة</string>
  <string name="RevealableMessageView_media">الوسائط</string>
  <!--Search-->
  <string name="SearchFragment_no_results">لم يتم العثور على أي نتيجة لـ \'%s\'</string>
  <string name="SearchFragment_header_conversations">المحادثات</string>
  <string name="SearchFragment_header_contacts">جهات الاتصال</string>
  <string name="SearchFragment_header_messages">الرسائل</string>
  <!--ShakeToReport-->
  <!--SharedContactDetailsActivity-->
  <string name="SharedContactDetailsActivity_add_to_contacts">الإضافة إلى جهات الاتصال</string>
  <string name="SharedContactDetailsActivity_invite_to_signal">الدعوة إلى Molly</string>
  <string name="SharedContactDetailsActivity_signal_message">‫رسالة Signal‬</string>
  <string name="SharedContactDetailsActivity_signal_call">مكالمة Signal</string>
  <!--SharedContactView-->
  <string name="SharedContactView_add_to_contacts">الإضافة إلى جهات الاتصال</string>
  <string name="SharedContactView_invite_to_signal">الدعوة إلى Molly</string>
  <string name="SharedContactView_message">‫رسالة Signal‬</string>
  <!--SignalPinReminders-->
  <string name="SignalPinReminders_well_remind_you_again_later">سنعيد تذكيرك لاحقاً.</string>
  <string name="SignalPinReminders_well_remind_you_again_tomorrow">سنعيد تذكيرك غداً.</string>
  <string name="SignalPinReminders_well_remind_you_again_in_a_few_days">سنعيد تذكيرك في بضعة أيام.</string>
  <string name="SignalPinReminders_well_remind_you_again_in_a_week">سنعيد تذكيرك بعد أسبوع.</string>
  <string name="SignalPinReminders_well_remind_you_again_in_a_couple_weeks">سنعيد تذكيرك بعد عدة أسابيع.</string>
  <string name="SignalPinReminders_well_remind_you_again_in_a_month">سنذّكرك مرة أخرى خلال شهر</string>
  <!--Slide-->
  <string name="Slide_image">صورة</string>
  <string name="Slide_sticker">ملصق</string>
  <string name="Slide_audio">صوت</string>
  <string name="Slide_video">فيديو</string>
  <!--SmsMessageRecord-->
  <string name="SmsMessageRecord_received_corrupted_key_exchange_message">تم استلام رسالة تبادل مفاتيح تالفة.</string>
  <string name="SmsMessageRecord_received_key_exchange_message_for_invalid_protocol_version">
تم استلام رسالة تبادل مفاتيح مع إصدارة بروتوكول غير صحيحة.</string>
  <string name="SmsMessageRecord_received_message_with_new_safety_number_tap_to_process">تم استلام رسالة برقم سلامة جديد. انقر للمعالجة والعرض.</string>
  <string name="SmsMessageRecord_secure_session_reset">لقد قمت بإعادة ضبط المحادثة الآمنة.</string>
  <string name="SmsMessageRecord_secure_session_reset_s">%s أعاد ضبط المحادثة الآمنة.</string>
  <string name="SmsMessageRecord_duplicate_message">رسالة مكررة.</string>
  <string name="SmsMessageRecord_this_message_could_not_be_processed_because_it_was_sent_from_a_newer_version">لا يمكن معالجة هذه الرسالة لأنها أُرسلت من إصدار أحدث من Signal. يمكنك أن تطلب من جهة الاتصال إعادة إرسال الرسالة بعد قيامك بالتحديث.</string>
  <string name="SmsMessageRecord_error_handling_incoming_message">خطأ في التعامل مع الرسائل الواردة</string>
  <!--StickerManagementActivity-->
  <string name="StickerManagementActivity_stickers">ملصقات</string>
  <!--StickerManagementAdapter-->
  <string name="StickerManagementAdapter_installed_stickers">الملصقات المثبتة</string>
  <string name="StickerManagementAdapter_stickers_you_received">الملصقات المستلمة</string>
  <string name="StickerManagementAdapter_signal_artist_series">سلسلة فنانو Signal</string>
  <string name="StickerManagementAdapter_no_stickers_installed">لم يتم تثبيت أية ملصقات</string>
  <string name="StickerManagementAdapter_stickers_from_incoming_messages_will_appear_here">ستظهر هنا الملصقات القادمة من الرسائل الواردة</string>
  <string name="StickerManagementAdapter_untitled">بدون عنوان</string>
  <string name="StickerManagementAdapter_unknown">مجهول</string>
  <!--StickerPackPreviewActivity-->
  <string name="StickerPackPreviewActivity_untitled">بدون عنوان</string>
  <string name="StickerPackPreviewActivity_unknown">مجهول</string>
  <string name="StickerPackPreviewActivity_install">تثبيت</string>
  <string name="StickerPackPreviewActivity_remove">إزالة</string>
  <string name="StickerPackPreviewActivity_stickers">ملصقات</string>
  <string name="StickerPackPreviewActivity_failed_to_load_sticker_pack">فشل في تحميل مجموعة الملصقات</string>
  <!--SubmitDebugLogActivity-->
  <string name="SubmitDebugLogActivity_edit">عدّل</string>
  <string name="SubmitDebugLogActivity_done">تم</string>
  <string name="SubmitDebugLogActivity_tap_a_line_to_delete_it">المس على الخط لحذفه</string>
  <string name="SubmitDebugLogActivity_submit">إرسال</string>
  <string name="SubmitDebugLogActivity_failed_to_submit_logs">فشل إرسال السجل</string>
  <string name="SubmitDebugLogActivity_success">تم بنجاح !</string>
  <string name="SubmitDebugLogActivity_copy_this_url_and_add_it_to_your_issue">يُرجى نسخ هذا العنوان وإضافته إلى بلاغك أو إلى بريد الدعم :\n\n<b>%1$s</b></string>
  <string name="SubmitDebugLogActivity_share">شارك</string>
  <!--SupportEmailUtil-->
  <string name="SupportEmailUtil_filter">المُرشِّح :</string>
  <string name="SupportEmailUtil_device_info">معلومات الجهاز :</string>
  <string name="SupportEmailUtil_android_version">إصدار اﻷندرويد</string>
  <string name="SupportEmailUtil_signal_version">إصدار Molly :</string>
  <string name="SupportEmailUtil_signal_package">حزمة Molly :</string>
  <string name="SupportEmailUtil_registration_lock">قفل التسجيل :</string>
  <string name="SupportEmailUtil_locale">محلي :</string>
  <!--ThreadRecord-->
  <string name="ThreadRecord_group_updated">تم تحديث المجموعة</string>
  <string name="ThreadRecord_left_the_group">غادر المجموعة</string>
  <string name="ThreadRecord_secure_session_reset">إعادة ضبط جلسة آمنة.</string>
  <string name="ThreadRecord_draft">مسودة:</string>
  <string name="ThreadRecord_called">مكالمات صادرة</string>
  <string name="ThreadRecord_called_you">مكالمات واردة</string>
  <string name="ThreadRecord_missed_audio_call">مكالمة صوتية فائتة</string>
  <string name="ThreadRecord_missed_video_call">مكالمة بالصورة فائتة</string>
  <string name="ThreadRecord_media_message">رسالة وسائط متعددة</string>
  <string name="ThreadRecord_sticker">ملصق</string>
  <string name="ThreadRecord_view_once_photo">صورة لمشاهدة لمرة واحدة</string>
  <string name="ThreadRecord_view_once_video">فيديو لمشاهدة لمرة واحدة</string>
  <string name="ThreadRecord_view_once_media">وسيط لمشاهدة لمرة واحدة</string>
  <string name="ThreadRecord_this_message_was_deleted">حُذفَت هذه الرسالة.</string>
  <string name="ThreadRecord_you_deleted_this_message">لقد حذفت هذه الرسالة.</string>
  <string name="ThreadRecord_s_is_on_signal">%sمتواجد على Signal !</string>
  <string name="ThreadRecord_disappearing_messages_disabled">الرسائل المختفية غير مفعّلة</string>
  <string name="ThreadRecord_disappearing_message_time_updated_to_s">ضبط توقيت إخفاء الرسائل إلى %s</string>
  <string name="ThreadRecord_safety_number_changed">هناك تغيير في رقم الأمان</string>
  <string name="ThreadRecord_your_safety_number_with_s_has_changed">لقد تغيّر رقم الأمان بينك وبـين %s.</string>
  <string name="ThreadRecord_you_marked_verified">لقد قمت بالإشارة بالتحقّق </string>
  <string name="ThreadRecord_you_marked_unverified">لقد قمت بإلغاء التحقق</string>
  <string name="ThreadRecord_message_could_not_be_processed">لم يمكن معالجة الرسالة</string>
  <string name="ThreadRecord_message_request">طلب التراسل</string>
  <string name="ThreadRecord_photo">صورة</string>
  <string name="ThreadRecord_gif">صورة متحركة</string>
  <string name="ThreadRecord_voice_message">رسالة صوتية</string>
  <string name="ThreadRecord_file">ملف</string>
  <string name="ThreadRecord_video">فيديو</string>
  <string name="ThreadRecord_chat_session_refreshed">تم إنعاش جلسة المحادثة</string>
  <!--UpdateApkReadyListener-->
  <string name="UpdateApkReadyListener_Signal_update">تحديث Molly</string>
  <string name="UpdateApkReadyListener_a_new_version_of_signal_is_available_tap_to_update">إصدار جديد لـ Molly متوفر، أنقر للتحديث</string>
  <!--UntrustedSendDialog-->
  <string name="UntrustedSendDialog_send_message">هل تود إرسال الرسالة ؟</string>
  <string name="UntrustedSendDialog_send">أرسل</string>
  <!--UnverifiedSendDialog-->
  <string name="UnverifiedSendDialog_send_message">هل تود إرسال الرسالة ؟</string>
  <string name="UnverifiedSendDialog_send">أرسل</string>
  <!--UsernameEditFragment-->
  <string name="UsernameEditFragment_username">اسم المستخدم</string>
  <string name="UsernameEditFragment_delete">إحذف  </string>
  <string name="UsernameEditFragment_successfully_set_username">تم ضبط اسم المستخدم بنجاح.</string>
  <string name="UsernameEditFragment_successfully_removed_username">تم حذف اسم المستخدم بنجاح.</string>
  <string name="UsernameEditFragment_encountered_a_network_error">حدث خطأ فى الشبكة</string>
  <string name="UsernameEditFragment_this_username_is_taken">اسم المستخدم هذا غير متوفّر.</string>
  <string name="UsernameEditFragment_this_username_is_available">اسم المستخدم هذا متاح.</string>
  <string name="UsernameEditFragment_usernames_can_only_include">الأسماء يجب أن تحتوي فقط على الحروف الأبجدية، 0-9، أو \"_\".</string>
  <string name="UsernameEditFragment_usernames_cannot_begin_with_a_number">اسم المستخدم لا يمكن أن يبدأ برقم.</string>
  <string name="UsernameEditFragment_username_is_invalid">اسم المستخدم غير صالح</string>
  <string name="UsernameEditFragment_usernames_must_be_between_a_and_b_characters">اسم المستخدم لا بد أن يكون بين %1$d و%2$d رمز.</string>
  <string name="UsernameEditFragment_usernames_on_signal_are_optional">إن اسم المستخدم اختياري في Signal. إذا اخترت إنشاء اسم المستخدم، سوف يتمكن المستخدمون الآخرون لـ Signal من العثور عليك بواسطة ذلك الاسم و من ثَمَّ التواصل معك بدون معرفتهم لرقم هاتفك.</string>
  <plurals name="UserNotificationMigrationJob_d_contacts_are_on_signal">
    <item quantity="zero">%d جهة اتصال تستخدم Signal !‏</item>
    <item quantity="one">‏‏%d جهة اتصال تستخدم Signal !‏</item>
    <item quantity="two">%d جهات اتصال تستخدم Signal !</item>
    <item quantity="few">%d جهات اتصال تستخدم Signal !</item>
    <item quantity="many">%d جهة اتصال تستخدم Signal !</item>
    <item quantity="other">%d جهة اتصال تستخدم Signal !</item>
  </plurals>
  <!--VerifyIdentityActivity-->
  <string name="VerifyIdentityActivity_your_contact_is_running_an_old_version_of_signal">جهة الاتصال هذه تستخدم إصدار قديم من Signal. اطلب منه تحديث التطبيق قبل التحقق من رقم الأمان.</string>
  <string name="VerifyIdentityActivity_your_contact_is_running_a_newer_version_of_Signal">جهة الاتصال هذه تستخدم نسخة أحدث من تطبيق Signal وصيغة رمز الاستجابة السريع أو QR فيها لا تتوافق مع نسختك. يرجى تحديث النسخة للمقارنة.</string>
  <string name="VerifyIdentityActivity_the_scanned_qr_code_is_not_a_correctly_formatted_safety_number">إن رمز الاستجابة السّريع الذي تمّ مسحه ليس برمز تحقق لرقم سلامة مُصاغ بشكل صحيح. يُرجى محاولة المسح من جديد.</string>
  <string name="VerifyIdentityActivity_share_safety_number_via">شارك رقم الأمان بواسطة…</string>
  <string name="VerifyIdentityActivity_our_signal_safety_number">رقم الأمان الخاص بنا في Signal:</string>
  <string name="VerifyIdentityActivity_no_app_to_share_to">يبدو عدم وجود أي تطبيقات لديك للمشاركة من خلالها.</string>
  <string name="VerifyIdentityActivity_no_safety_number_to_compare_was_found_in_the_clipboard">لم يُعثر على رقم سلامة يمكن مقارنته في الحافظة</string>
  <string name="VerifyIdentityActivity_signal_needs_the_camera_permission_in_order_to_scan_a_qr_code_but_it_has_been_permanently_denied">يحتاج Molly إلى إذن الكاميرا من أجل مسح رمز الاستجابة السريع QR ولكن تم إيقاف الإذن على نحو دائم، الرجاء زيارة إعدادات التطبيق واختيار \"الأذونات\"، ثم تفعيل \"الكاميرا\".</string>
  <string name="VerifyIdentityActivity_unable_to_scan_qr_code_without_camera_permission">لا يمكن مسح رمز الإستجابة السريعة QR بدون إذن استخدام الكاميرا</string>
  <string name="VerifyIdentityActivity_you_must_first_exchange_messages_in_order_to_view">يجب عليك أولا تبادل الرسائل لإظهار رقم أمان %1$s.</string>
  <!--ViewOnceMessageActivity-->
  <!--AudioView-->
  <!--MessageDisplayHelper-->
  <string name="MessageDisplayHelper_message_encrypted_for_non_existing_session">عُميَّت الرسالة لجلسة غير موجودة </string>
  <!--MmsMessageRecord-->
  <string name="MmsMessageRecord_bad_encrypted_mms_message">رسالة متعددة الوسائط مُعمَّاة بطريقة سيئة</string>
  <string name="MmsMessageRecord_mms_message_encrypted_for_non_existing_session">عُميَّت الرسالة متعدّدة الوسائط لجلسة غير موجودة…</string>
  <!--MuteDialog-->
  <string name="MuteDialog_mute_notifications">كتم الإشعارات</string>
  <!--ApplicationMigrationService-->
  <string name="ApplicationMigrationService_import_in_progress">جاري الاستيراد…</string>
  <string name="ApplicationMigrationService_importing_text_messages">استيراد رسائل نصية</string>
  <string name="ApplicationMigrationService_import_complete">تم الاستيراد</string>
  <string name="ApplicationMigrationService_system_database_import_is_complete">تم استيراد قاعدة بيانات النظام.</string>
  <!--KeyCachingService-->
  <string name="KeyCachingService_signal_passphrase_cached">المس للفتح.</string>
  <string name="KeyCachingService_passphrase_cached">Molly غير مقفل</string>
  <string name="KeyCachingService_lock">اقفِل Molly</string>
  <!--MediaPreviewActivity-->
  <string name="MediaPreviewActivity_you">أنت</string>
  <string name="MediaPreviewActivity_unssuported_media_type">صنف الوسائط غير مدعوم</string>
  <string name="MediaPreviewActivity_draft">مسوَّدة</string>
  <string name="MediaPreviewActivity_signal_needs_the_storage_permission_in_order_to_write_to_external_storage_but_it_has_been_permanently_denied">يحتاج Molly إلى إذن سعة التخزين من أجل استخدام الذاكرة الخارجية ولكن تم إيقاف الإذن على نحو دائم. الرجاء زيارة إعدادات التطبيق، واختيار\"الصلاحيات\"، ثم تفعيل \"سعة التخزين\".</string>
  <string name="MediaPreviewActivity_unable_to_write_to_external_storage_without_permission">لا يمكن الحفظ إلى الذاكرة الخارجية بدون أذونات</string>
  <string name="MediaPreviewActivity_media_delete_confirmation_title">أَتريد حذف الرسالة ؟</string>
  <string name="MediaPreviewActivity_media_delete_confirmation_message">سوف يقوم هذا بحذف الرسالة بشكل دائم.</string>
  <string name="MediaPreviewActivity_s_to_s">%1$s إلى %2$s</string>
  <string name="MediaPreviewActivity_media_no_longer_available">هذه الوسيط لم يعد متاحا.</string>
  <string name="MediaPreviewActivity_cant_find_an_app_able_to_share_this_media">لم يعثر على تطبيق قادر على فتح هذا الملف.</string>
  <!--MessageNotifier-->
  <string name="MessageNotifier_d_new_messages_in_d_conversations">%1$d رسائل جديدة في %2$d محادثات</string>
  <string name="MessageNotifier_most_recent_from_s">الأحدث من: %1$s</string>
  <string name="MessageNotifier_locked_message">رسالة مقفلة</string>
  <string name="MessageNotifier_message_delivery_failed">فشل توصيل الرسالة.</string>
  <string name="MessageNotifier_failed_to_deliver_message">فشل توصيل الرسالة.</string>
  <string name="MessageNotifier_error_delivering_message">خطأ بالارسال</string>
  <string name="MessageNotifier_mark_all_as_read">وسم جميع الرسائل بأنها مقروءة</string>
  <string name="MessageNotifier_mark_read">عُدَّها مقروءة</string>
  <string name="MessageNotifier_turn_off_these_notifications">تعطيل هذه الإشعارات</string>
  <string name="MessageNotifier_view_once_photo">صورة للعرض مرة واحدة</string>
  <string name="MessageNotifier_view_once_video">مقطع فيديو للعرض مرة واحدة</string>
  <string name="MessageNotifier_reply">رَدّ</string>
  <string name="MessageNotifier_signal_message">‫رسالة Signal‬</string>
  <string name="MessageNotifier_unsecured_sms">رسائل SMS غير مُؤمَّنة</string>
  <string name="MessageNotifier_you_may_have_new_messages">قد تكون لديك رسائل جديدة</string>
  <string name="MessageNotifier_open_signal_to_check_for_recent_notifications">افتح Molly للتحقق من الإشعارات الأخيرة.</string>
  <string name="MessageNotifier_contact_message">%1$s%2$s</string>
  <string name="MessageNotifier_unknown_contact_message">جهة اتصال</string>
  <string name="MessageNotifier_reacted_s_to_s">تفاعل %1$s مع: \"%2$s\".</string>
  <string name="MessageNotifier_reacted_s_to_your_video">تفاعل %1$s مع الفيديو الخاص بك.</string>
  <string name="MessageNotifier_reacted_s_to_your_image">تفاعل %1$s مع الصورة الخاصة بك.</string>
  <string name="MessageNotifier_reacted_s_to_your_file">تفاعل %1$s مع الملف الخاص بك.</string>
  <string name="MessageNotifier_reacted_s_to_your_audio">تفاعل %1$s مع التسجيل الصوتي الخاص بك.</string>
  <string name="MessageNotifier_reacted_s_to_your_view_once_media">تفاعل %1$s مع وسائطك التي تُعرَض مرة واحدة</string>
  <string name="MessageNotifier_reacted_s_to_your_sticker">تم تفاعل %1$s مع الملصق الخاص بك.</string>
  <string name="MessageNotifier_this_message_was_deleted">تم حذف هذه الرسالة.</string>
  <string name="TurnOffContactJoinedNotificationsActivity__turn_off_contact_joined_signal">تعطيل إشعارات انضمام شخص إلى Signal ؟ تمكنك تفعيلها مجددا في Signal &gt; الإعدادات &gt; الإشعارات.</string>
  <!--Notification Channels-->
  <string name="NotificationChannel_messages">افتراضي</string>
  <string name="NotificationChannel_calls">المُكالمات</string>
  <string name="NotificationChannel_failures">الأخطاء</string>
  <string name="NotificationChannel_backups">النُسخ الإحتياطية</string>
  <string name="NotificationChannel_locked_status">حالة القفل</string>
  <string name="NotificationChannel_app_updates">تحديثات التطبيق</string>
  <string name="NotificationChannel_other">أخرى</string>
  <string name="NotificationChannel_group_messages">الرسائل</string>
  <string name="NotificationChannel_missing_display_name">مجهول</string>
  <string name="NotificationChannel_voice_notes">الملاحظات الصوتية</string>
  <!--ProfileEditNameFragment-->
  <!--QuickResponseService-->
  <string name="QuickResponseService_quick_response_unavailable_when_Signal_is_locked">الردود السريعة غير متاحة عند قفل Molly!</string>
  <string name="QuickResponseService_problem_sending_message">مشكلة في الإرسال!</string>
  <!--SaveAttachmentTask-->
  <string name="SaveAttachmentTask_saved_to">تم الإحتفاظ به في %s</string>
  <string name="SaveAttachmentTask_saved">تم الحفظ</string>
  <!--SearchToolbar-->
  <string name="SearchToolbar_search">بحث</string>
  <string name="SearchToolbar_search_for_conversations_contacts_and_messages">البحث عن المحادثات، جهات الاتصال، والرسائل</string>
  <!--ShortcutLauncherActivity-->
  <string name="ShortcutLauncherActivity_invalid_shortcut">اختصار غير صالح</string>
  <!--SingleRecipientNotificationBuilder-->
  <string name="SingleRecipientNotificationBuilder_signal">Molly</string>
  <string name="SingleRecipientNotificationBuilder_new_message">رسالة جديدة</string>
  <!--ThumbnailView-->
  <string name="ThumbnailView_Play_video_description">شغّل الفيديو</string>
  <string name="ThumbnailView_Has_a_caption_description">فيه تعليق</string>
  <!--TransferControlView-->
  <plurals name="TransferControlView_n_items">
    <item quantity="zero">%d عنصر</item>
    <item quantity="one">%d عنصر</item>
    <item quantity="two">%d عنصرين</item>
    <item quantity="few">%d عناصر</item>
    <item quantity="many">%d عنصر</item>
    <item quantity="other">%d عنصر</item>
  </plurals>
  <!--UnauthorizedReminder-->
  <string name="UnauthorizedReminder_device_no_longer_registered">إنّ الجهاز لم يعد مسجلا</string>
  <string name="UnauthorizedReminder_this_is_likely_because_you_registered_your_phone_number_with_Signal_on_a_different_device">هذا على الأرجح بسبب قيامك بتسجيل رقم هاتفك على Signal في جهاز آخر. أنقر لإعادة التسجيل.</string>
  <!--WebRtcCallActivity-->
  <string name="WebRtcCallActivity_to_answer_the_call_from_s_give_signal_access_to_your_microphone">للإجابة على مكالمة %s يجب السماح ل Molly بالوصول إلى المايكروفون في جهازك.</string>
  <string name="WebRtcCallActivity_signal_requires_microphone_and_camera_permissions_in_order_to_make_or_receive_calls">يحتاج Molly إلى أذونات الميكروفون والكاميرا من أجل استقبال أو تلقّي المكالمات، ولكن الإذن لم يُمنح بشكل دائم. الرجاء زيارة إعدادات التطبيق، واختيار \"الأذونات\"، ثم تفعيل \"الميكروفون\" و\"الكاميرا\".</string>
  <string name="WebRtcCallActivity__answered_on_a_linked_device">أجاب عبر جهاز مرتبط.</string>
  <string name="WebRtcCallActivity__declined_on_a_linked_device">رُفض عبر جهاز مرتبط.</string>
  <string name="WebRtcCallActivity__busy_on_a_linked_device">مشغول في جهاز مرتبط.</string>
  <string name="GroupCallSafetyNumberChangeNotification__someone_has_joined_this_call_with_a_safety_number_that_has_changed">انضم شخص لهذه المكالمة برقم أمان مختلف.</string>
  <!--WebRtcCallScreen-->
  <string name="WebRtcCallScreen_swipe_up_to_change_views">يُرجى السحب لتغيير نمط العرض</string>
  <!--WebRtcCallScreen V2-->
  <string name="WebRtcCallScreen__decline">رفض</string>
  <string name="WebRtcCallScreen__answer">أجب</string>
  <string name="WebRtcCallScreen__answer_without_video">أجب بدون فيديو</string>
  <!--WebRtcAudioOutputToggle-->
  <string name="WebRtcAudioOutputToggle__audio_output">مخرج الصوت</string>
  <string name="WebRtcAudioOutputToggle__phone_earpiece">سماعة أذن الهاتف</string>
  <string name="WebRtcAudioOutputToggle__speaker">مكبر الصوت</string>
  <string name="WebRtcAudioOutputToggle__bluetooth">بلوتوث</string>
  <string name="WebRtcCallControls_answer_call_description">الرد على المكالمة</string>
  <string name="WebRtcCallControls_reject_call_description">رفض المكالمة</string>
  <!--change_passphrase_activity-->
  <string name="change_passphrase_activity__old_passphrase">العبارة السرية القديمة</string>
  <string name="change_passphrase_activity__new_passphrase">العبارة السرية الجديدة</string>
  <string name="change_passphrase_activity__repeat_new_passphrase">إعادة العبارة السرية الجديدة</string>
  <!--contact_selection_activity-->
  <string name="contact_selection_activity__enter_name_or_number">أدخل أسم أو رقم</string>
  <string name="contact_selection_activity__invite_to_signal">ادعُ إلى Molly</string>
  <string name="contact_selection_activity__new_group">مجموعة جديدة</string>
  <!--contact_filter_toolbar-->
  <string name="contact_filter_toolbar__clear_entered_text_description">امسح النص الذي ادخلته</string>
  <string name="contact_filter_toolbar__show_keyboard_description">إظهار لوحة المفاتيح</string>
  <string name="contact_filter_toolbar__show_dial_pad_description">إظهار لوحة الاتصال</string>
  <!--contact_selection_group_activity-->
  <string name="contact_selection_group_activity__no_contacts">لا توجد جهات اتصال.</string>
  <string name="contact_selection_group_activity__finding_contacts">تحميل جهات الاتصال…</string>
  <!--single_contact_selection_activity-->
  <string name="SingleContactSelectionActivity_contact_photo">صورة جهة الاتصال</string>
  <!--ContactSelectionListFragment-->
  <string name="ContactSelectionListFragment_signal_requires_the_contacts_permission_in_order_to_display_your_contacts">يحتاج Molly إلى أذن الوصول إلى جهات الاتصال من أجل عرضها لك، ولكن تم إيقاف الإذن على نحو دائم. الرجاء زيارة إعدادات التطبيق، اختيار \"الأذونات\"، ثم تفعيل \"جهات الاتصال\".</string>
  <string name="ContactSelectionListFragment_error_retrieving_contacts_check_your_network_connection">خطأ في جلب جهات الاتصال، يُرجى التحقق مِن اتصالك بالشبكة</string>
  <string name="ContactSelectionListFragment_username_not_found">لم يتم العثور على اسم المستخدم</string>
  <string name="ContactSelectionListFragment_s_is_not_a_signal_user">\"%1$s\" ليس مستخدم ل Signal. يرجى التحقق من اسم المستخدم والمحاولة ثانية.</string>
  <string name="ContactSelectionListFragment_you_do_not_need_to_add_yourself_to_the_group">ليست بحاجة إلى إضافة نفسك للمجموعة</string>
  <string name="ContactSelectionListFragment_maximum_group_size_reached">وصلت المجموعة إلى الحد الأقصى.</string>
  <string name="ContactSelectionListFragment_signal_groups_can_have_a_maximum_of_d_members">أقصى حد للأعضاء في مجموعات Signal هو %1$d عضوا.</string>
  <string name="ContactSelectionListFragment_recommended_member_limit_reached">تم وصول الأعضاء إلى الحد المُوصى به</string>
  <string name="ContactSelectionListFragment_signal_groups_perform_best_with_d_members_or_fewer">تعمل مجموعات Signal بشكل أفضل مع %1$d عضوا أو أقل. سيؤدي إضافة المزيد من الأعضاء إلى ظهور تأخر في إرسال الرسائل واستلامها.</string>
  <plurals name="ContactSelectionListFragment_d_members">
    <item quantity="zero">%1$d عضو</item>
    <item quantity="one">%1$d عضو</item>
    <item quantity="two">%1$d أعضاء</item>
    <item quantity="few">%1$d أعضاء</item>
    <item quantity="many">%1$d عضو</item>
    <item quantity="other">%1$d عضو</item>
  </plurals>
  <!--contact_selection_list_fragment-->
  <string name="contact_selection_list_fragment__signal_needs_access_to_your_contacts_in_order_to_display_them">Molly بحاجة إلى الوصول إلى جهات الاتصال لديك وذلك بغرض عرضها.</string>
  <string name="contact_selection_list_fragment__show_contacts">إظهار جهات الإتصال</string>
  <!--contact_selection_list_item-->
  <plurals name="contact_selection_list_item__number_of_members">
    <item quantity="zero">%1$d عضو</item>
    <item quantity="one">%1$d عضو</item>
    <item quantity="two">%1$d أعضاء</item>
    <item quantity="few">%1$d أعضاء</item>
    <item quantity="many">%1$d عضوا</item>
    <item quantity="other">%1$d عضو</item>
  </plurals>
  <!--conversation_activity-->
  <string name="conversation_activity__type_message_push">‫رسالة Signal‬</string>
  <string name="conversation_activity__type_message_sms_insecure">رسائل SMS غير مؤمّنة</string>
  <string name="conversation_activity__type_message_mms_insecure">رسالة متعدّدة الوسائط غير مؤمنة</string>
  <string name="conversation_activity__from_sim_name">من %1$s</string>
  <string name="conversation_activity__sim_n">SIM %1$d</string>
  <string name="conversation_activity__send">أرسل</string>
  <string name="conversation_activity__compose_description">تحرير الرسالة</string>
  <string name="conversation_activity__emoji_toggle_description">تبديل لوحة مفاتيح الرموز التعبيرية</string>
  <string name="conversation_activity__attachment_thumbnail">صورة للمرفق مُصغَّرة</string>
  <string name="conversation_activity__quick_attachment_drawer_toggle_camera_description">فتح دُرج مرفقات الكاميرا </string>
  <string name="conversation_activity__quick_attachment_drawer_record_and_send_audio_description">تسجيل وإرسال مرفق صوتي</string>
  <string name="conversation_activity__quick_attachment_drawer_lock_record_description">قفل التسجيل الصوتي</string>
  <string name="conversation_activity__enable_signal_for_sms">تفعيل Signal لرسائل SMS</string>
  <string name="conversation_activity__message_could_not_be_sent">لم تُرسَل الرسالة، علبك التأكد من اتصالك بالانترنت ثم المحاولة مجددا.</string>
  <!--conversation_input_panel-->
  <string name="conversation_input_panel__slide_to_cancel">مرِّر للإلغاء</string>
  <string name="conversation_input_panel__cancel">إلغاء</string>
  <!--conversation_item-->
  <string name="conversation_item__mms_image_description">رسالة وسائط متعددة</string>
  <string name="conversation_item__secure_message_description">رسالة آمنة</string>
  <!--conversation_item_sent-->
  <string name="conversation_item_sent__send_failed_indicator_description">الإرسال فشل</string>
  <string name="conversation_item_sent__pending_approval_description">في انتظار الموافقة</string>
  <string name="conversation_item_sent__delivered_description">تم تسليم الرسالة</string>
  <string name="conversation_item_sent__message_read">تمّت قراءة الرسالة </string>
  <!--conversation_item_received-->
  <string name="conversation_item_received__contact_photo_description">صورة جهة الاتصال</string>
  <!--ConversationUpdateItem-->
  <string name="ConversationUpdateItem_loading">قيد التحميل</string>
  <string name="ConversationUpdateItem_learn_more">لمعرفة المزيد</string>
  <string name="ConversationUpdateItem_join_call">الانضمام للمكالمة</string>
  <string name="ConversationUpdateItem_return_to_call">العودة للمكالمة</string>
  <string name="ConversationUpdateItem_call_is_full">المكالمة ممتلئة</string>
  <string name="ConversationUpdateItem_invite_friends">دعوة الأصدقاء</string>
  <!--audio_view-->
  <string name="audio_view__play_pause_accessibility_description">شغّل … توقف</string>
  <string name="audio_view__download_accessibility_description">تنزيل</string>
  <!--QuoteView-->
  <string name="QuoteView_audio">صوت</string>
  <string name="QuoteView_video">فيديو</string>
  <string name="QuoteView_photo">صورة</string>
  <string name="QuoteView_view_once_media">ملف متعدّد الوسائط لمشاهدة-واحدة</string>
  <string name="QuoteView_sticker">ملصق</string>
  <string name="QuoteView_you">أنت</string>
  <string name="QuoteView_original_missing">لم يتم العثور على الرسالة الأصلية</string>
  <!--conversation_fragment-->
  <string name="conversation_fragment__scroll_to_the_bottom_content_description">النزول إلى الأسفل</string>
  <!--safety_number_change_dialog-->
  <string name="safety_number_change_dialog__safety_number_changes">تغيّرات رقم الأمان</string>
  <string name="safety_number_change_dialog__send_anyway">أرسل على كل حال</string>
  <string name="safety_number_change_dialog__call_anyway">الاتصال على كل حال</string>
  <string name="safety_number_change_dialog__join_call">الانضمام للمكالمة</string>
  <string name="safety_number_change_dialog__continue_call">استئناف المكالمة</string>
  <string name="safety_number_change_dialog__leave_call">مغادرة المكالمة</string>
  <string name="safety_number_change_dialog__the_following_people_may_have_reinstalled_or_changed_devices">ربما قام هؤلاء الأشخاص بإعادة تثبيت التطبيق أو قاموا بتغيير أجهزتهم. يُرجى تأكيد رقم الأمان معهم لضمان الخصوصية.</string>
  <string name="safety_number_change_dialog__view">إظهار</string>
  <string name="safety_number_change_dialog__previous_verified">سبق التحقق منه</string>
  <!--country_selection_fragment-->
  <string name="country_selection_fragment__loading_countries">تحميل البلدان جارٍ …</string>
  <string name="country_selection_fragment__search">بحث</string>
  <string name="country_selection_fragment__no_matching_countries">لا توجد دولة مطابقة</string>
  <!--device_add_fragment-->
  <string name="device_add_fragment__scan_the_qr_code_displayed_on_the_device_to_link">مسح رمز الاستجابة السريع المبين على الجهاز لربطه.</string>
  <!--device_link_fragment-->
  <string name="device_link_fragment__link_device">ربط الجهاز</string>
  <!--device_list_fragment-->
  <string name="device_list_fragment__no_devices_linked">لا توجد أجهزة موصولة</string>
  <string name="device_list_fragment__link_new_device">ربط جهاز جديد</string>
  <!--expiration-->
  <string name="expiration_off">مغلق</string>
  <plurals name="expiration_seconds">
    <item quantity="zero">%d ثانية</item>
    <item quantity="one">%d ثانية</item>
    <item quantity="two">%d ثانيتين</item>
    <item quantity="few">%d ثواني</item>
    <item quantity="many">%d ثواني</item>
    <item quantity="other">%d ثواني</item>
  </plurals>
  <string name="expiration_seconds_abbreviated">%d ثانية</string>
  <plurals name="expiration_minutes">
    <item quantity="zero">%d دقيقة</item>
    <item quantity="one">%d دقيقة</item>
    <item quantity="two">%d دقيقتين</item>
    <item quantity="few">%d دقائق</item>
    <item quantity="many">%d دقائق</item>
    <item quantity="other">%d دقائق</item>
  </plurals>
  <string name="expiration_minutes_abbreviated">%d دقيقة</string>
  <plurals name="expiration_hours">
    <item quantity="zero">%d ساعة</item>
    <item quantity="one">%d ساعة</item>
    <item quantity="two">%d ساعتين</item>
    <item quantity="few">%d ساعات</item>
    <item quantity="many">%d ساعات</item>
    <item quantity="other">%d ساعات</item>
  </plurals>
  <string name="expiration_hours_abbreviated">%d ساعة</string>
  <plurals name="expiration_days">
    <item quantity="zero">%d يوم</item>
    <item quantity="one">%d يوم</item>
    <item quantity="two">%d يومين</item>
    <item quantity="few">%d أيام</item>
    <item quantity="many">%d أيام</item>
    <item quantity="other">%d أيام</item>
  </plurals>
  <string name="expiration_days_abbreviated">%d يوم</string>
  <plurals name="expiration_weeks">
    <item quantity="zero">%d أسبوع</item>
    <item quantity="one">%d أسبوع</item>
    <item quantity="two">%d أسبوعين</item>
    <item quantity="few">%d أسابيع</item>
    <item quantity="many">%d أسابيع</item>
    <item quantity="other">%d أسابيع</item>
  </plurals>
  <string name="expiration_weeks_abbreviated">%d أسبوع</string>
  <string name="expiration_combined">‏%1$s‏%2$s‏</string>
  <!--unverified safety numbers-->
  <string name="IdentityUtil_unverified_banner_one">رقم اﻷمان مع %s قد تغير ولم يعد التحقُّق السابق منه وافٍ.</string>
  <string name="IdentityUtil_unverified_banner_two">التحقق من أرقام السلامة مع كل من %1$s و%2$s لم يعد واف بعد الآن.</string>
  <string name="IdentityUtil_unverified_banner_many">أرقام السلامة مع كل من %1$s، %2$s، و%3$s قد تغيّيرت، والتحقّق غير وافٍ بعد الآن.</string>
  <string name="IdentityUtil_unverified_dialog_one">لقد تغير رقم اﻷمان مع %1$s والتحقُّق السابق غير وافٍ، قد يعني هذا  إما محاولة أحد ما اعتراض المحادثة أو ببساطة قيام %1$s بإعادة تثبيت Signal.</string>
  <string name="IdentityUtil_unverified_dialog_two">لقد تغير رقم اﻷمان مع كل من %1$s و%2$s، والتحقُّق السابق غير وافٍ، وهذا يعني إما محاولة أحدٍ اعتراض المحادثة أو ببساطة قيامهما بإعادة تثبيت Signal.</string>
  <string name="IdentityUtil_unverified_dialog_many">تم تغيير أرقام السلامة مع %1$s، %2$s، و%3$s، والتحقّق السابق غير وافٍ، وهذا يعني إما محاولة أحداً لاعتراض المحادثة أو ببساطة قيامهم بإعادة تثبيت Signal.</string>
  <string name="IdentityUtil_untrusted_dialog_one">لقد تغير رقم اﻷمان بينك وبين %s للتو.</string>
  <string name="IdentityUtil_untrusted_dialog_two">لقد تغيرت أرقام السلامة للتو مع كل من%1$s و%2$s.</string>
  <string name="IdentityUtil_untrusted_dialog_many">لقد تغيرت أرقام السلامة مع كل من %1$s و %2$s و %3$s للتو.</string>
  <plurals name="identity_others">
    <item quantity="zero">%d آخر</item>
    <item quantity="one">%d آخر</item>
    <item quantity="two">%d آخران</item>
    <item quantity="few">%d آخرون</item>
    <item quantity="many">%d آخرون</item>
    <item quantity="other">%d آخرون</item>
  </plurals>
  <!--giphy_activity-->
  <string name="giphy_activity_toolbar__search_gifs_and_stickers">ابحث في الصور المتحركة والملصقات</string>
  <!--giphy_fragment-->
  <string name="giphy_fragment__nothing_found">لم نعثر على شيء</string>
  <!--log_submit_activity-->
  <string name="log_submit_activity__this_log_will_be_posted_online">سيتم نشر هذا السّجل علناً حتى يتمكن المساهمون من مشاهدته. يُمكنك فحصه أو تعديله قبل تقديمه.</string>
  <!--database_migration_activity-->
  <string name="database_migration_activity__would_you_like_to_import_your_existing_text_messages">ألديك الرغبة في استيراد الرسائل النصية الموجودة إلى قاعدة بيانات Signal المُعمَّاة ؟</string>
  <string name="database_migration_activity__the_default_system_database_will_not_be_modified">لن يتم تغيير قاعدة البيانات الأساسية بأي طريقة.</string>
  <string name="database_migration_activity__skip">تخطى</string>
  <string name="database_migration_activity__import">استيراد</string>
  <string name="database_migration_activity__this_could_take_a_moment_please_be_patient">قد تستغرق العملية عدة دقائق. يرجى الانتظار. سيتم تنبيهك عند انتهاء العملية.</string>
  <string name="database_migration_activity__importing">مهم!</string>
  <!--load_more_header-->
  <string name="load_more_header__see_full_conversation">مطالعة المحادثة بالكامل</string>
  <string name="load_more_header__loading">جارٍ التحميل</string>
  <!--media_overview_activity-->
  <string name="media_overview_activity__no_media">لا يوجد ملف متعدّد الوسائط</string>
  <!--message_recipients_list_item-->
  <string name="message_recipients_list_item__view">مشاهدة</string>
  <string name="message_recipients_list_item__resend">إعادة الإرسال</string>
  <!--GroupUtil-->
  <plurals name="GroupUtil_joined_the_group">
    <item quantity="zero">%1$s انضموا إلى المجموعة.</item>
    <item quantity="one">%1$s انضم إلى المجموعة.</item>
    <item quantity="two">%1$s انضموا إلى المجموعة.</item>
    <item quantity="few">%1$s انضموا إلى المجموعة.</item>
    <item quantity="many">%1$s انضموا إلى المجموعة.</item>
    <item quantity="other">%1$s انضموا إلى المجموعة.</item>
  </plurals>
  <string name="GroupUtil_group_name_is_now">أسم المجموعة الآن \'%1$s\'.</string>
  <!--prompt_passphrase_activity-->
  <string name="prompt_passphrase_activity__unlock">فتح القفل</string>
  <!--prompt_mms_activity-->
  <string name="prompt_mms_activity__signal_requires_mms_settings_to_deliver_media_and_group_messages">يتطلب Signal إعدادات الرّسائل متعدّدة الوسائط من أجل تسليم الملفّات المتعدّدة الوسائط  والمجموعات عبر مزوّد الخدمة اللاسلكيّة. جهارك لا يتيح هذه المعلومات، وهذا ما يحدث نادراً في الهواتف المقفولة أو ذات الإعدادات المقيدة.</string>
  <string name="prompt_mms_activity__to_send_media_and_group_messages_tap_ok">من اجل إرسال وسائط متعددة ورسائل إلى مجموعات أضغط على \"تم\" وأكمل الإعدادات المطلوبة. يمكن العثور على إعدادات رسائل الوسائط المتعددة الخاصة بمشغل شبكة الجوال الخاصة بك بالبحث عن \"أسم المشغل APN\". سوف تحتاج إلى القيام بهذه الخطوة مرة واحدة.</string>
  <!--profile_create_activity-->
  <string name="CreateProfileActivity_first_name_required">الاسم الأول (مطلوب)</string>
  <string name="CreateProfileActivity_last_name_optional">الاسم الأخير (اختياري)</string>
  <string name="CreateProfileActivity_next">التالي</string>
  <string name="CreateProfileActivity__username">اسم المستخدم</string>
  <string name="CreateProfileActivity__create_a_username">يرجى إنشاء اسم المستخدم</string>
  <string name="CreateProfileActivity_custom_mms_group_names_and_photos_will_only_be_visible_to_you">أسماء وصور مجموعة MMS المخصصة ستكون مرئية لك فقط.</string>
  <!--EditAboutFragment-->
  <string name="EditAboutFragment_about">حول</string>
  <string name="EditAboutFragment_write_a_few_words_about_yourself">اكتب عدة كلمات عن نفسك….</string>
  <string name="EditAboutFragment_count">%1$d/%2$d</string>
  <string name="EditAboutFragment_speak_freely">ما عليك إلا التحدث بكل حرية</string>
  <string name="EditAboutFragment_encrypted">مُعمَّى</string>
  <string name="EditAboutFragment_be_kind">كن لطيفا</string>
  <string name="EditAboutFragment_coffee_lover">من عشاق القهوة</string>
  <string name="EditAboutFragment_free_to_chat">لدي الوقت للتحدث</string>
  <string name="EditAboutFragment_taking_a_break">أنا في استراحة</string>
  <string name="EditAboutFragment_working_on_something_new">أعمل حاليا على شيء جديد</string>
  <!--EditProfileFragment-->
  <string name="EditProfileFragment__edit_group_name_and_photo">عدّل اسم المجموعة وصورتها</string>
  <string name="EditProfileFragment__group_name">اسم المجموعة</string>
  <!--EditProfileNameFragment-->
  <string name="EditProfileNameFragment_your_name">اسمك</string>
  <string name="EditProfileNameFragment_first_name">الاسم الشخصي</string>
  <string name="EditProfileNameFragment_last_name_optional">الاسم العائلي (اختياري)</string>
  <string name="EditProfileNameFragment_save">حفظ</string>
  <string name="EditProfileNameFragment_failed_to_save_due_to_network_issues_try_again_later">فشل الحفظ بسبب مشاكل في الشبكة. يُرجى المحاولة مرة أخرى لاحقا.</string>
  <!--recipient_preferences_activity-->
  <string name="recipient_preference_activity__shared_media">الملفّات المتعدّدة الوسائط التي تّم مشاركتها</string>
  <!--recipients_panel-->
  <string name="recipients_panel__to"><small>أدخل اسم أو رقم</small></string>
  <!--verify_display_fragment-->
  <string name="verify_display_fragment__if_you_wish_to_verify_the_security_of_your_end_to_end_encryption_with_s"><![CDATA[إذا رغبت في التحقق من أمان التعمية مع %s، يجب مقارنة الرقم بالأعلى بالرقم الموجود في جهاز ذلك الشخص. أو يمكنك المسح التصويري للرمز الموجود في هاتفه، أو أن تطلب منه مسح رمزك. <a href="https://signal.org/redirect/safety-numbers">التعرف على المزيد</a>]]></string>
  <string name="verify_display_fragment__tap_to_scan">انقر للمسح</string>
  <string name="verify_display_fragment__loading">قيد التحميل…</string>
  <string name="verify_display_fragment__verified"> تمّ التحقق </string>
  <!--verify_identity-->
  <string name="verify_identity__share_safety_number">شارك رقم اﻷمان</string>
  <!--webrtc_answer_decline_button-->
  <string name="webrtc_answer_decline_button__swipe_up_to_answer">إسحب للأعلى للإجابة</string>
  <string name="webrtc_answer_decline_button__swipe_down_to_reject">إسحب للأسفل لرفض المكالمة</string>
  <!--message_details_header-->
  <string name="message_details_header__issues_need_your_attention">بعض المشاكل تتطلب انتباهك.</string>
  <string name="message_details_header__sent">أرسلت</string>
  <string name="message_details_header__received">استلمت</string>
  <string name="message_details_header__disappears">مُختفية </string>
  <string name="message_details_header__via">بواسطة</string>
  <!--message_details_recipient_header-->
  <string name="message_details_recipient_header__pending_send">مُعلَّق</string>
  <string name="message_details_recipient_header__sent_to">تمَّ الإرسال إلى</string>
  <string name="message_details_recipient_header__sent_from">أُرسلًت من</string>
  <string name="message_details_recipient_header__delivered_to">سُلمَت إلى</string>
  <string name="message_details_recipient_header__read_by">قُرأَت من قبل</string>
  <string name="message_details_recipient_header__not_sent">لم تُرسَل</string>
  <!--message_Details_recipient-->
  <string name="message_details_recipient__failed_to_send">فشل الإرسال</string>
  <string name="message_details_recipient__new_safety_number">رقم الأمان جديد</string>
  <!--AndroidManifest.xml-->
  <string name="AndroidManifest__create_passphrase">إنشاء عبارة سرية</string>
  <string name="AndroidManifest__select_contacts">اخر جهات الاتصال</string>
  <string name="AndroidManifest__change_passphrase">غير العبارة السرية</string>
  <string name="AndroidManifest__verify_safety_number">تحقق من رقم اﻷمان</string>
  <string name="AndroidManifest__log_submit">إرسال سِجل التصحيح</string>
  <string name="AndroidManifest__media_preview">معاينة الوسائط</string>
  <string name="AndroidManifest__message_details">تفاصيل الرسالة</string>
  <string name="AndroidManifest__linked_devices">الأجهزة المرتبطة</string>
  <string name="AndroidManifest__invite_friends">دعوة الأصدقاء</string>
  <string name="AndroidManifest_archived_conversations">أرشيف المحادثة</string>
  <string name="AndroidManifest_remove_photo">حذف الصورة</string>
  <!--Message Requests Megaphone-->
  <string name="MessageRequestsMegaphone__message_requests">طلبات التراسل</string>
  <string name="MessageRequestsMegaphone__users_can_now_choose_to_accept">يمكن للمستخدمين الآن اختيار قبول محادثة جديدة. تتيح أسماء الحسابات الشخصية للأشخاص معرفة من يراسلهم.</string>
  <string name="MessageRequestsMegaphone__add_profile_name">إضافة اسم للحساب الشخصي</string>
  <!--HelpFragment-->
  <string name="HelpFragment__have_you_read_our_faq_yet">هل قرأت قسم الأسئلة الشائعة لدينا ؟</string>
  <string name="HelpFragment__next">التالي</string>
  <string name="HelpFragment__contact_us">تواصل معنا</string>
  <string name="HelpFragment__tell_us_whats_going_on">أخبرنا بالذي يجري</string>
  <string name="HelpFragment__include_debug_log">أرفق سِجل التصحيح.</string>
  <string name="HelpFragment__whats_this">ما هذا ؟</string>
  <string name="HelpFragment__how_do_you_feel">ما هو شعورك ؟ (اختياري)</string>
  <string name="HelpFragment__support_info">معلومات الدعم</string>
  <string name="HelpFragment__signal_android_support_request">طلب الدعم حول Signal Android</string>
  <string name="HelpFragment__debug_log">سِجل التصحيح :</string>
  <string name="HelpFragment__could_not_upload_logs">لا يمكن تحميل السجلات</string>
  <string name="HelpFragment__please_be_as_descriptive_as_possible">نرجو منك الشرح لنا بإسهاب قدر الإمكان لمساعدتنا على فهم المشكلة.</string>
  <!--ReactWithAnyEmojiBottomSheetDialogFragment-->
  <string name="ReactWithAnyEmojiBottomSheetDialogFragment__this_message">هذه الرسالة</string>
  <string name="ReactWithAnyEmojiBottomSheetDialogFragment__recently_used">تم استخدامه مؤخراً</string>
  <string name="ReactWithAnyEmojiBottomSheetDialogFragment__smileys_and_people">ابتسامات وأشخاص</string>
  <string name="ReactWithAnyEmojiBottomSheetDialogFragment__nature">الطبيعة</string>
  <string name="ReactWithAnyEmojiBottomSheetDialogFragment__food">الأطعمة</string>
  <string name="ReactWithAnyEmojiBottomSheetDialogFragment__activities">الأنشطة</string>
  <string name="ReactWithAnyEmojiBottomSheetDialogFragment__places">الأماكن</string>
  <string name="ReactWithAnyEmojiBottomSheetDialogFragment__objects">الأشياء</string>
  <string name="ReactWithAnyEmojiBottomSheetDialogFragment__symbols">الرموز</string>
  <string name="ReactWithAnyEmojiBottomSheetDialogFragment__flags">الأعلام</string>
  <string name="ReactWithAnyEmojiBottomSheetDialogFragment__emoticons">الرموز التعبيرية</string>
  <!--arrays.xml-->
  <string name="arrays__use_default">استخدم الافتراضي</string>
  <string name="arrays__use_custom">تخصيص</string>
  <string name="arrays__mute_for_one_hour">كتم لمدة ساعة</string>
  <string name="arrays__mute_for_two_hours">كتم لمدة ساعتين</string>
  <string name="arrays__mute_for_one_day">كتم لمدة يوم</string>
  <string name="arrays__mute_for_seven_days">كتم لمدة سبعة أيام</string>
  <string name="arrays__mute_for_one_year">كتم لمدة عام واحد</string>
  <string name="arrays__settings_default">الإعدادات الافتراضية</string>
  <string name="arrays__enabled">مفعل</string>
  <string name="arrays__disabled">معطل</string>
  <string name="arrays__name_and_message">الاسم والرسالة</string>
  <string name="arrays__name_only">الاسم فقط</string>
  <string name="arrays__no_name_or_message">لا يوجد أسم أو رسالة</string>
  <string name="arrays__images">صور</string>
  <string name="arrays__audio">صوت</string>
  <string name="arrays__video">فيديو</string>
  <string name="arrays__documents">الوثائق</string>
  <string name="arrays__small">صغير</string>
  <string name="arrays__normal">طبيعي</string>
  <string name="arrays__large">كبير</string>
  <string name="arrays__extra_large">كبير جداً</string>
  <string name="arrays__default">افتراضي</string>
  <string name="arrays__high">بالغ الأهميّة </string>
  <string name="arrays__max">قصوى</string>
  <!--plurals.xml-->
  <plurals name="hours_ago">
    <item quantity="zero">%d ساعة</item>
    <item quantity="one">%d ساعة</item>
    <item quantity="two">%d ساعتين</item>
    <item quantity="few">%d ساعات</item>
    <item quantity="many">%d ساعة</item>
    <item quantity="other">%d ساعة</item>
  </plurals>
  <!--preferences.xml-->
  <string name="preferences__sms_mms">رسائل SMS والرسائل متعدّدة الوسائط MMS</string>
  <string name="preferences__pref_all_sms_title">إستقبال جميع رسائل SMS</string>
  <string name="preferences__pref_all_mms_title">استقبال كل رسائل الوسائط المتعددة</string>
  <string name="preferences__use_signal_for_viewing_and_storing_all_incoming_text_messages">استخدم Signal لجميع الرسائل النصية الواردة</string>
  <string name="preferences__use_signal_for_viewing_and_storing_all_incoming_multimedia_messages">استخدم Signal لجميع رسائل الوسائط المتعددة الواردة</string>
  <string name="preferences__pref_enter_sends_title">مفتاح الدخول يقوم بالإرسال</string>
  <string name="preferences__pressing_the_enter_key_will_send_text_messages">الضغط على مفتاح الدخول سيقوم بإرسال الرسالة</string>
  <string name="preferences__pref_use_address_book_photos">استخدام صور دفتر العناوين</string>
  <string name="preferences__display_contact_photos_from_your_address_book_if_available">عرض صور جهات الاتصال من دفتر عناوينك إذا كان متاحا</string>
  <string name="preferences__generate_link_previews">توليد معاينة الوصلات</string>
  <string name="preferences__retrieve_link_previews_from_websites_for_messages">يمكنك جلب معاينة وصلات المواقع مباشرة للرسائل التي سترسلها.</string>
  <string name="preferences__choose_identity">اختيار الهوية</string>
  <string name="preferences__choose_your_contact_entry_from_the_contacts_list">اختر جهة الاتصال من القائمة</string>
  <string name="preferences__change_passphrase">غير العبارة السرية</string>
  <string name="preferences__change_your_passphrase">غير العبارة السرية</string>
  <string name="preferences__enable_passphrase">تفعيل عبارة السرية لقفل الشاشة</string>
  <string name="preferences__lock_signal_and_message_notifications_with_a_passphrase">قفل الشاشة وإخطارات الرسائل بعبارة سرية</string>
  <string name="preferences__screen_security">تأمين الشاشة</string>
  <string name="preferences__disable_screen_security_to_allow_screen_shots">منع لقطات الشاشة داخل التطبيق وفي قائمة الأحدث  </string>
  <string name="preferences__auto_lock_signal_after_a_specified_time_interval_of_inactivity">غلق Signal تلقائيا بعد مدة زمنية محدّدة من اللّانشاط</string>
  <string name="preferences__inactivity_timeout_passphrase">تحديد مدة تذكر العبارة السرية</string>
  <string name="preferences__inactivity_timeout_interval">مدة الصلاحية</string>
  <string name="preferences__notifications">الإشعارات</string>
  <string name="preferences__led_color">لون ضوء التنبيه LED</string>
  <string name="preferences__led_color_unknown">مجهول</string>
  <string name="preferences__pref_led_blink_title">نمط وميض LED</string>
  <string name="preferences__sound">صوت</string>
  <string name="preferences__silent">صامت</string>
  <string name="preferences__repeat_alerts">تكرار التنبيهات</string>
  <string name="preferences__never">أبدا</string>
  <string name="preferences__one_time">مرة واحدة</string>
  <string name="preferences__two_times">مرتان</string>
  <string name="preferences__three_times">ثلاث مرات</string>
  <string name="preferences__five_times">خمس مرات</string>
  <string name="preferences__ten_times">عشر مرات</string>
  <string name="preferences__vibrate">هزاز</string>
  <string name="preferences__green">أخضر</string>
  <string name="preferences__red">أحمر</string>
  <string name="preferences__blue">أزرق</string>
  <string name="preferences__orange">برتقالي</string>
  <string name="preferences__cyan">سماوي</string>
  <string name="preferences__magenta">وردي</string>
  <string name="preferences__white">أبيض</string>
  <string name="preferences__none">لا شيء </string>
  <string name="preferences__fast">سريع</string>
  <string name="preferences__normal">طبيعي</string>
  <string name="preferences__slow">بطىء</string>
  <string name="preferences__help">المساعدة</string>
  <string name="preferences__advanced">متقدم</string>
  <string name="preferences__donate_to_signal">التبرع لـ Signal</string>
  <string name="preferences__privacy">الخصوصية</string>
  <string name="preferences__mms_user_agent">الوكيل المستخدم لرسائل الوسائط المتعددة</string>
  <string name="preferences__advanced_mms_access_point_names">الإعدادات اليدوية لرسائل الوسائط المتعددة</string>
  <string name="preferences__mmsc_url">رابط MMSC</string>
  <string name="preferences__mms_proxy_host">مستضيف خدمة MMS</string>
  <string name="preferences__mms_proxy_port">منفذ الوسيط MMS</string>
  <string name="preferences__mmsc_username">اسم المستخدم MMSC</string>
  <string name="preferences__mmsc_password">كلمة السر MMSC</string>
  <string name="preferences__sms_delivery_reports">تقارير تسليم رسائل SMS</string>
  <string name="preferences__request_a_delivery_report_for_each_sms_message_you_send">طلب تقرير تسليم لكل رسالة SMS ترسلها</string>
  <string name="preferences__data_and_storage">البيانات والتخزين</string>
  <string name="preferences__storage">التخزين</string>
  <string name="preferences__conversation_length_limit">حد طول المحادثة</string>
  <string name="preferences__keep_messages">احتفظ بالرسائل</string>
  <string name="preferences__clear_message_history">محو محفوظات الرسائل</string>
  <string name="preferences__linked_devices">الأجهزة المرتبطة</string>
  <string name="preferences__light_theme">فاتح</string>
  <string name="preferences__dark_theme">داكن</string>
  <string name="preferences__appearance">المظهر</string>
  <string name="preferences__theme">المظهر</string>
  <string name="preferences__chat_wallpaper">خلفية المحادثة</string>
  <string name="preferences__disable_pin">تعطيل الرقم التعريفي الشخصي</string>
  <string name="preferences__enable_pin">تفعيل الرقم التعريفي الشخصي</string>
  <string name="preferences__if_you_disable_the_pin_you_will_lose_all_data">إذا قمت بتعطيل الرقم التعريفي الشخصي، ستضيع جميع البيانات عند قيامك بإعادة التسجيل إلى Signal إلا إذا قمت باسترجاعها بواسطة النسخ الاحتياطي اليدوي. لا يمكنك تفعيل قفل التسجيل أثناء تعطيل الرقم التعريفي الشخصي.</string>
  <string name="preferences__pins_keep_information_stored_with_signal_encrypted_so_only_you_can_access_it">إن الأرقام التعريفية الشخصية تُبقي المعلومات المحفوظة في Signal مُعمَّاة لكي لا يستطيع أحدٌ غيرك الوصول إليها. سيتم استرجاع حسابك الشخصي، إعداداتك، وجهات اتصالك عند إعادة تثبيت التطبيق. لن تكون لك حاجة بعدها بالرمز التعريفي الشخصي لفتح التطبيق.</string>
  <string name="preferences__system_default">افتراضات النظام</string>
  <string name="preferences__language">اللغة</string>
  <string name="preferences__signal_messages_and_calls">رسائل ومكالمات Signal</string>
  <string name="preferences__advanced_pin_settings">إعدادات الرقم التعريفي الشخصي المتقدمة</string>
  <string name="preferences__free_private_messages_and_calls"> رسائل ومكالمات مجانية وآمنة مع مستخدمي Signal</string>
  <string name="preferences__submit_debug_log">إرسال سِجل التصحيح</string>
  <string name="preferences__delete_account">حذف الحساب</string>
  <string name="preferences__support_wifi_calling">وضع التوافق مع \'مكالمات الواي فاي\'</string>
  <string name="preferences__enable_if_your_device_supports_sms_mms_delivery_over_wifi">يمكنك تفعيل الخاصية إذا كان هاتفك يدعم خاصية WiFi Calling لتسليم الرسائل القصيرة والرسائل متعددة الوسائط MMS/SMS ( قم بالتفعيل فقط في حال تفعيل WiFi Calling بهاتفك)</string>
  <string name="preferences__incognito_keyboard">لوحة مفاتيح مستترة</string>
  <string name="preferences__read_receipts">قراءة وصولات القراءة</string>
  <string name="preferences__if_read_receipts_are_disabled_you_wont_be_able_to_see_read_receipts">إن قمتِ بإلغاء تفعيل وصل قراءة الرسائل، فلن يمكنك كذلك رؤية وصل بأنّ الآخرين قاموا بقراءة  رسائلك.</string>
  <string name="preferences__typing_indicators">مؤشرات الطباعة</string>
  <string name="preferences__if_typing_indicators_are_disabled_you_wont_be_able_to_see_typing_indicators">اذا تم الغاء تفعيل المؤشر على الطباعة، فلن يمكنك كذلك رؤية مؤشر عند قيام الآخرين بالطّباعة.</string>
  <string name="preferences__request_keyboard_to_disable_personalized_learning">الطلب من لوحة المفاتيح تعطيل التعلم المخصص. إن هذا اﻹجراء ليس مضمونا، فقد تتجاهله لوحة مفاتيحك.</string>
  <string name="preferences_app_protection__blocked_users">المستخدمون المحظورون</string>
  <string name="preferences_chats__when_using_mobile_data">عند استخدام بيانات الجوّال</string>
  <string name="preferences_chats__when_using_wifi">عند استخدام واي فاي</string>
  <string name="preferences_chats__when_roaming">عند استخدام التجوال</string>
  <string name="preferences_chats__media_auto_download">تنزلي تلقائي للوسائط</string>
  <string name="preferences_chats__message_history">محفوظات الرسائل</string>
  <string name="preferences_storage__storage_usage">استخدام سعة التخزين</string>
  <string name="preferences_storage__photos">الصور</string>
  <string name="preferences_storage__videos">الفيديوهات</string>
  <string name="preferences_storage__files">الملفات</string>
  <string name="preferences_storage__audio">صوت</string>
  <string name="preferences_storage__review_storage">مراجعة سعة التخزين</string>
  <string name="preferences_storage__delete_older_messages">أأحذف الرسائل القديمة ؟</string>
  <string name="preferences_storage__clear_message_history">أأمحو محفوظات الرسائل ؟</string>
  <string name="preferences_storage__this_will_permanently_delete_all_message_history_and_media">سوف تُحذَف من جهازك كل الملفات الأقدم من %1$s نهائيا، بما في ذلك محفوظات الرسائل والوسائط.</string>
  <string name="preferences_storage__this_will_permanently_trim_all_conversations_to_the_d_most_recent_messages">سوف يتم تقليم كل المحادثات إلى أحدث %1$s رسالة.</string>
  <string name="preferences_storage__this_will_delete_all_message_history_and_media_from_your_device">سوف تُحذَف كل محفوظات الرسائل والوسائط نهائيا من جهازك.</string>
  <string name="preferences_storage__are_you_sure_you_want_to_delete_all_message_history">أأنت على يقين من نيتك حذف كل محفوظات الرسائل ؟</string>
  <string name="preferences_storage__all_message_history_will_be_permanently_removed_this_action_cannot_be_undone">ستُزال محفوظات الرسائل نهائيا. لن يتم التراجع عن هذا الإجراء.</string>
  <string name="preferences_storage__delete_all_now">حذف الكل الآن</string>
  <string name="preferences_storage__forever">للأبد</string>
  <string name="preferences_storage__one_year">عام واحد</string>
  <string name="preferences_storage__six_months">6 أشهر</string>
  <string name="preferences_storage__thirty_days">30 يوما</string>
  <string name="preferences_storage__none">لا شيء </string>
  <string name="preferences_storage__s_messages">%1$s رسائل</string>
  <string name="preferences_storage__custom">مخصص</string>
  <string name="preferences_advanced__use_system_emoji">استخدام الرموز التعبيرية بالنظام</string>
  <string name="preferences_advanced__disable_signal_built_in_emoji_support">تعطيل الرموز التعبيرية المدمجة في Signal</string>
  <string name="preferences_advanced__relay_all_calls_through_the_signal_server_to_avoid_revealing_your_ip_address">تمرير جميع المكالمات عبر خادوم Signal لتجنّب الإفصاح عن عنوان بروتوكول الانترنت الخاص بك إلى جهة الاتصال. تفعيل الخاصيّة سيقلل من جودة المكالمة.</string>
  <string name="preferences_advanced__always_relay_calls">مناوبة الاتصالات دوماً</string>
  <string name="preferences_app_protection__who_can">من يمكنه…</string>
  <string name="preferences_app_protection__app_access">الوصول إلى البرنامج</string>
  <string name="preferences_app_protection__communication">اتصال</string>
  <string name="preferences_chats__chats">المحادثات</string>
  <string name="preferences_data_and_storage__manage_storage">إدارة التخزين</string>
  <string name="preferences_data_and_storage__calls">المكالمات</string>
  <string name="preferences_data_and_storage__use_less_data_for_calls">استخدام بيانات أقل أثناء المكالمات</string>
  <string name="preferences_data_and_storage__never">أبدا</string>
  <string name="preferences_data_and_storage__wifi_and_cellular">شبكة WiFi والشبكة الخلوية</string>
  <string name="preferences_data_and_storage__cellular_only">الشبكة الخلوية فقط</string>
  <string name="preference_data_and_storage__using_less_data_may_improve_calls_on_bad_networks">يُحسِّن استخدام بيانات أقل جودة المكالمات في الشبكات الضعيفة</string>
  <string name="preferences_notifications__messages">الرسائل</string>
  <string name="preferences_notifications__events">الأحداث</string>
  <string name="preferences_notifications__in_chat_sounds">أصوات خلال المحادثة</string>
  <string name="preferences_notifications__show">اظهار</string>
  <string name="preferences_notifications__calls">المُكالمات</string>
  <string name="preferences_notifications__ringtone">الرّنة</string>
  <string name="preferences_chats__show_invitation_prompts">اظهر رسائل الدعوة</string>
  <string name="preferences_chats__display_invitation_prompts_for_contacts_without_signal">عرض رسائل الدعوات لجهات الاتصال التي لا تستخدم Signal</string>
  <string name="preferences_chats__message_text_size">حجم الخط في الرسائل</string>
  <string name="preferences_events__contact_joined_signal">انضمّت جهة الاتصال إلى Signal</string>
  <string name="preferences_notifications__priority">الأولوية</string>
  <string name="preferences_communication__category_sealed_sender">المُرسل المجهول</string>
  <string name="preferences_communication__sealed_sender_display_indicators">عرض المؤشرات</string>
  <string name="preferences_communication__sealed_sender_display_indicators_description">عرض أيقونة الحالة عندما اختيار \"تفاصيل الرسالة\" لتلك الرسائل التى تمّ إيصالها باستخدام المرسل المجهول.</string>
  <string name="preferences_communication__sealed_sender_allow_from_anyone">السماح من أي شخص</string>
  <string name="preferences_communication__sealed_sender_allow_from_anyone_description">تفعيل استقبال الرّسائل من جهة غير معروفة أي ليست من ضمن جهات اتصالك أو لم تشاركها ملفّك الشخصي.</string>
  <string name="preferences_communication__sealed_sender_learn_more">لمعرفة المزيد</string>
  <string name="preferences_setup_a_username">إعداد اسم المستخدم</string>
  <string name="preferences_proxy">الوكيل</string>
  <string name="preferences_use_proxy">استخدم الوكيل</string>
  <string name="preferences_off">غير مُشغَّل</string>
  <string name="preferences_on">مُشغَّل</string>
  <string name="preferences_proxy_address">عنوان الوكيل</string>
  <string name="preferences_only_use_a_proxy_if">عليك باستخدام وكيل فقط إذا تعذر عليك الاتصال بـ Signal (عبر البيانات الخلوية أو عبر Wi-Fi).</string>
  <string name="preferences_share">المشاركة</string>
  <string name="preferences_save">حفظ</string>
  <string name="preferences_connecting_to_proxy">يجري الاتصال بالوكيل…</string>
  <string name="preferences_connected_to_proxy">متصل بالوكيل</string>
  <string name="preferences_connection_failed">فشِل الاتصال</string>
  <string name="preferences_couldnt_connect_to_the_proxy">تعذر الاتصال بالوكيل. عليك بالتحقق من عنوانه ثم إعادة المحاولة مرة أخرى.</string>
  <string name="preferences_you_are_connected_to_the_proxy">إنك متصل بالوكيل. يمكنك تعطيله في أي وقت، انطلاقا من اﻹعدادات.</string>
  <string name="preferences_success">نجحت</string>
  <string name="preferences_failed_to_connect">فشِل الاتصال</string>
  <string name="preferences_enter_proxy_address">عليك بإدخال عنوان الوكيل</string>
  <string name="configurable_single_select__customize_option">تخصيص الخيارات</string>
  <!--Internal only preferences-->
  <!--****************************************-->
  <!--menus-->
  <!--****************************************-->
  <!--contact_selection_list-->
  <string name="contact_selection_list__unknown_contact">رسالة جديدة إلى…</string>
  <string name="contact_selection_list__unknown_contact_block">حظر المستخدم</string>
  <string name="contact_selection_list__unknown_contact_add_to_group">أضف إلى محموعة</string>
  <!--conversation_callable_insecure-->
  <string name="conversation_callable_insecure__menu_call">اتصل</string>
  <!--conversation_callable_secure-->
  <string name="conversation_callable_secure__menu_call">مكالمة Signal</string>
  <string name="conversation_callable_secure__menu_video">مكالمة فيديو Signal</string>
  <!--conversation_context-->
  <string name="conversation_context__menu_message_details">تفاصيل الرسالة</string>
  <string name="conversation_context__menu_copy_text">نسخ النص</string>
  <string name="conversation_context__menu_delete_message">حذف الرسالة</string>
  <string name="conversation_context__menu_forward_message">إعادة الإرسال</string>
  <string name="conversation_context__menu_resend_message">إعادة الإرسال</string>
  <string name="conversation_context__menu_reply_to_message">الرَدّ على الرسالة</string>
  <!--conversation_context_reacction-->
  <string name="conversation_context__reaction_multi_select">اختيار متعدد</string>
  <!--conversation_context_image-->
  <string name="conversation_context_image__save_attachment">حفظ المرفق</string>
  <!--conversation_expiring_off-->
  <string name="conversation_expiring_off__disappearing_messages">الرسائل المُختفية</string>
  <!--conversation_expiring_on-->
  <!--conversation_insecure-->
  <string name="conversation_insecure__invite">دعوة</string>
  <!--conversation_list_batch-->
  <string name="conversation_list_batch__menu_delete_selected">احذف المختار</string>
  <string name="conversation_list_batch__menu_pin_selected">تثبيت المُحدَّد</string>
  <string name="conversation_list_batch__menu_unpin_selected">إزالة التحديد المُثبَّت</string>
  <string name="conversation_list_batch__menu_select_all">اختر الكل</string>
  <string name="conversation_list_batch_archive__menu_archive_selected">تم اختيار الأرشيف</string>
  <string name="conversation_list_batch_unarchive__menu_unarchive_selected">فك أرشفة ما تمّ اختياره</string>
  <string name="conversation_list_batch__menu_mark_as_read">عُدَّها مقروءة</string>
  <string name="conversation_list_batch__menu_mark_as_unread">عُدَّها غير مقروءة</string>
  <!--conversation_list-->
  <string name="conversation_list_settings_shortcut">مختصر للإعدادات</string>
  <string name="conversation_list_search_description">بحث</string>
  <string name="conversation_list__pinned">مثبَّت</string>
  <string name="conversation_list__chats">المحادثات</string>
  <string name="conversation_list__you_can_only_pin_up_to_d_chats">يمكنك تثبيت ما يصل إلى %1$d محادثات فقط</string>
  <!--conversation_list_item_view-->
  <string name="conversation_list_item_view__contact_photo_image">صورة جهة الاتصال</string>
  <string name="conversation_list_item_view__archived">الأرشيف</string>
  <!--conversation_list_fragment-->
  <string name="conversation_list_fragment__fab_content_description">محادثة جديدة</string>
  <string name="conversation_list_fragment__open_camera_description">فتح الكاميرا</string>
  <string name="conversation_list_fragment__no_chats_yet_get_started_by_messaging_a_friend">لا محادثات حتى الآن.\nابدأ عن طريق محادثة صديق.</string>
  <!--conversation_secure_verified-->
  <string name="conversation_secure_verified__menu_reset_secure_session">إعادة ضبط جلسة آمنة</string>
  <!--conversation_muted-->
  <string name="conversation_muted__unmute">إلغاء الكتم.</string>
  <!--conversation_unmuted-->
  <string name="conversation_unmuted__mute_notifications">كتم الإشعارات</string>
  <!--conversation-->
  <string name="conversation__menu_group_settings">إعدادات المجموعة</string>
  <string name="conversation__menu_leave_group">أترك المجموعة</string>
  <string name="conversation__menu_view_all_media">جميع الوسائط</string>
  <string name="conversation__menu_conversation_settings">إعدادات المحادثة</string>
  <string name="conversation__menu_add_shortcut">إضافة إلى الشاشة الرئيسية</string>
  <string name="conversation__menu_create_bubble">إنشاء فقاعة</string>
  <!--conversation_popup-->
  <string name="conversation_popup__menu_expand_popup">توسيع الإشعار</string>
  <!--conversation_callable_insecure-->
  <string name="conversation_add_to_contacts__menu_add_to_contacts">أضف إلى جهات الاتصال</string>
  <!--conversation_group_options-->
  <string name="convesation_group_options__recipients_list">قائمة المستلمون</string>
  <string name="conversation_group_options__delivery">تسليم</string>
  <string name="conversation_group_options__conversation">محادثة</string>
  <string name="conversation_group_options__broadcast">بث</string>
  <!--text_secure_normal-->
  <string name="text_secure_normal__menu_new_group">مجموعة جديدة</string>
  <string name="text_secure_normal__menu_settings">الإعدادات</string>
  <string name="text_secure_normal__menu_clear_passphrase">أقفل</string>
  <string name="text_secure_normal__mark_all_as_read">اعتبارها رسائل مقروءة</string>
  <string name="text_secure_normal__invite_friends">دعوة الأصدقاء</string>
  <!--verify_display_fragment-->
  <string name="verify_display_fragment_context_menu__copy_to_clipboard">نسخ إلى الحافظة</string>
  <string name="verify_display_fragment_context_menu__compare_with_clipboard">قارن مع الحافظة</string>
  <!--reminder_header-->
  <string name="reminder_header_sms_import_title">استيراد رسائل SMS من النظام</string>
  <string name="reminder_header_sms_import_text">يُرجى اللمس لنسخ رسائل SMS من على الهاتف إلى قاعدة بيانات Signal المُعمَّاة.</string>
  <string name="reminder_header_push_title">تفعيل رسائل ومكالمات Signal</string>
  <string name="reminder_header_push_text">ترقية التطبيق من أجل تواصل أفضل.</string>
  <string name="reminder_header_service_outage_text">يواجه Signal بعض المشاكل التقنيّة حاليّاً. نعمل بجد لإعادة الخدمة بأسرع وقت ممكن. </string>
  <string name="reminder_header_progress">%1$d%%</string>
  <!--media_preview-->
  <string name="media_preview__save_title">حفظ</string>
  <string name="media_preview__forward_title">إعادة توجيه</string>
  <string name="media_preview__share_title">مشاركة</string>
  <string name="media_preview__all_media_title">جميع الوسائط</string>
  <!--media_preview_activity-->
  <string name="media_preview_activity__media_content_description">لمحة عن الوسائط</string>
  <!--new_conversation_activity-->
  <string name="new_conversation_activity__refresh">إنعاش</string>
  <!--redphone_audio_popup_menu-->
  <!--Insights-->
  <string name="Insights__percent">%</string>
  <string name="Insights__title">رؤى</string>
  <string name="InsightsDashboardFragment__title">رؤى</string>
  <string name="InsightsDashboardFragment__signal_protocol_automatically_protected">Signal Protocol أو بروتوكول سيجنال قام بحماية  %1$d%% من رسائلك الصادرة خلال %2$d يوما الماضية. المحادثات بين مستخدمي Signal مُعمَّاة دائما من طرف إلى طرف.</string>
  <string name="InsightsDashboardFragment__boost_your_signal">تقوية Signal</string>
  <string name="InsightsDashboardFragment__not_enough_data">لا يوجد بيانات كافية</string>
  <string name="InsightsDashboardFragment__your_insights_percentage_is_calculated_based_on">نسبة الرؤى الخاصة بك يتم حسابها بناءً على الرسائل المرسلة خلال %1$d يوما الماضية والتي لم تختفي أو يتم حذفها.</string>
  <string name="InsightsDashboardFragment__start_a_conversation">ابدأ محادثة</string>
  <string name="InsightsDashboardFragment__invite_your_contacts">ابدؤوا بالتواصل بأمان وقوموا بتفعيل الخصائص الجديدة التي تتعدى الحدود التي تفرضها رسائل SMS المُعمَّاة وذلك عن طريق دعوة المزيد من جهات اتصالكم للانضمام إلى Signal.</string>
  <string name="InsightsDashboardFragment__this_stat_was_generated_locally">تم توليد هذه الإحصائيات محليّاً على جهازك وأنت الوحيد الذى يستطيع رؤيتها. لا يتم نقلها أبدا إلى أي مكان.</string>
  <string name="InsightsDashboardFragment__encrypted_messages">الرسائل المُعمَّاة</string>
  <string name="InsightsDashboardFragment__cancel">إلغاء</string>
  <string name="InsightsDashboardFragment__send">أرسل</string>
  <string name="InsightsModalFragment__title">نقدم لكم الرؤى</string>
  <string name="InsightsModalFragment__description">اكتشف عدد رسائلك الصاردة التى تم إرسالها بأمان، ثم قم بسرعة بدعوة جهات اتصال جديدة لتقوية نسبة Signal لديك.</string>
  <string name="InsightsModalFragment__view_insights">اعرض الرؤى</string>
  <string name="FirstInviteReminder__title">ادعُ إلى Signal</string>
  <string name="FirstInviteReminder__description">يمكنك زيادة عدد الرسائل المُعمَّاة التي ترسلها بنسبة %1$d%%</string>
  <string name="SecondInviteReminder__title">قم بتقوية Signal</string>
  <string name="SecondInviteReminder__description">أرسل دعوة لِ %1$s</string>
  <string name="InsightsReminder__view_insights">اعرض الرؤى</string>
  <string name="InsightsReminder__invite">أرسل دعوة</string>
  <!--Edit KBS Pin-->
  <!--BaseKbsPinFragment-->
  <string name="BaseKbsPinFragment__next">التالي</string>
  <string name="BaseKbsPinFragment__create_alphanumeric_pin">إنشاء الرقم التعريفي الشخصي بالأحرف والأرقام </string>
  <string name="BaseKbsPinFragment__create_numeric_pin">إنشاء الرقم التعريفي الشخصي بالأرقام</string>
  <!--CreateKbsPinFragment-->
  <plurals name="CreateKbsPinFragment__pin_must_be_at_least_characters">
    <item quantity="zero">يجب أن يحتوي الرقم التعريفي الشخصي على %1$d حرف على الأقل</item>
    <item quantity="one">يجب أن يحتوي الرقم التعريفي الشخصي على %1$d حرف على الأقل</item>
    <item quantity="two">يجب أن يحتوي الرقم التعريفي الشخصي على %1$d حروف على الأقل</item>
    <item quantity="few">يجب أن يحتوي الرقم التعريفي الشخصي على %1$d حروف على الأقل</item>
    <item quantity="many">يجب أن يحتوي الرقم التعريفي الشخصي على %1$d حرفا على الأقل</item>
    <item quantity="other">يجب أن يحتوي الرقم التعريفي الشخصي على %1$d حرف على الأقل</item>
  </plurals>
  <plurals name="CreateKbsPinFragment__pin_must_be_at_least_digits">
    <item quantity="zero">يجب أن يحتوي الرقم التعريفي الشخصي على %1$d رقم على الأقل</item>
    <item quantity="one">يجب أن يحتوي الرقم التعريفي الشخصي على %1$d رقم على الأقل</item>
    <item quantity="two">يجب أن يحتوي الرقم التعريفي الشخصي على %1$d أرقام على الأقل</item>
    <item quantity="few">يجب أن يحتوي الرقم التعريفي الشخصي على %1$d أرقام على الأقل</item>
    <item quantity="many">يجب أن يحتوي الرقم التعريفي الشخصي على %1$d رقما على الأقل</item>
    <item quantity="other">يجب أن يحتوي الرقم التعريفي الشخصي على %1$d رقم على الأقل</item>
  </plurals>
  <string name="CreateKbsPinFragment__create_a_new_pin">إنشاء رقم تعريفي شخصي جديد</string>
  <string name="CreateKbsPinFragment__you_can_choose_a_new_pin_as_long_as_this_device_is_registered">يمكنك تغيير الرقم التعريفي الشخصي في أي وقت طالما بقي هذا الجهاز مسجلا.</string>
  <string name="CreateKbsPinFragment__create_your_pin">إنشاء الرقم التعريفي الشخصي الخاص بك</string>
  <string name="CreateKbsPinFragment__pins_keep_information_stored_with_signal_encrypted">الأرقام التعريفية الشخصية تجعل المعلومات المحفوظة في Signal مُعمَّاة، ولا يمكن لأحد سواك أن يصل إليها. سيتم استرجاع حسابك الشخصي و إعداداتك وجهات اتصالك عندما يُعاد تثبيت Signal. لن تكون لك الحاجة إلى الرقم التعريفي لفتح واستخدام التطبيق.</string>
  <string name="CreateKbsPinFragment__choose_a_stronger_pin">اختر رقما تعريفيا شخصيا أمتن.</string>
  <!--ConfirmKbsPinFragment-->
  <string name="ConfirmKbsPinFragment__pins_dont_match">الأرقام التعريفية الشخصية غير متطابقة. يرجى المحاولة ثانية.</string>
  <string name="ConfirmKbsPinFragment__confirm_your_pin">يرجى تأكيد الرقم التعريفي الشخصي.</string>
  <string name="ConfirmKbsPinFragment__pin_creation_failed">فشل إنشاء الرقم التعريفي الشخصي</string>
  <string name="ConfirmKbsPinFragment__your_pin_was_not_saved">لم يتم حفظ الرقم التعريفي الشخصي الخاص بك. سنطلب منك إنشاء رقم تعريفي شخصي لاحقا.</string>
  <string name="ConfirmKbsPinFragment__pin_created">تم إنشاء الرقم التعريفي الشخصي.</string>
  <string name="ConfirmKbsPinFragment__re_enter_your_pin">أعد إدخال رقم التعريف الشخصي</string>
  <string name="ConfirmKbsPinFragment__creating_pin">يجري إنشاء الرقم التعريفي الشخصي…</string>
  <!--KbsSplashFragment-->
  <string name="KbsSplashFragment__introducing_pins">نقدم لكم الأرقام التعريفية الشخصية أو PINs</string>
  <string name="KbsSplashFragment__pins_keep_information_stored_with_signal_encrypted">الأرقام التعريفية الشخصية تجعل المعلومات المحفوظة في Signal مُعمَّاة، ولا يمكن لأحد سواك أن يصل إليها. سيتم استرجاع حسابك الشخصي و إعداداتك وجهات اتصالك عندما يُعاد تثبيت Signal. لن تكون لك الحاجة إلى الرقم التعريفي لفتح واستخدام التطبيق.</string>
  <string name="KbsSplashFragment__learn_more">لمعرفة المزيد</string>
  <string name="KbsSplashFragment__registration_lock_equals_pin">قفل التسجيل = الرقم التعريفي الشخصي</string>
  <string name="KbsSplashFragment__your_registration_lock_is_now_called_a_pin">قفل التسجيل يسمَّى الآن الرقم التعريفي الشخصي، وهو مسؤول عن أشياء أخرى. حدِّثه الآن.</string>
  <string name="KbsSplashFragment__update_pin">تحديث الرقم التعريفي الشخصي</string>
  <string name="KbsSplashFragment__create_your_pin">إنشاء الرقم التعريفي الشخصي الخاص بك</string>
  <string name="KbsSplashFragment__learn_more_about_pins">معرفة المزيد عن الأرقام التعريفية الشخصية</string>
  <string name="KbsSplashFragment__disable_pin">إلغاء الرقم التعريفي الشخصي</string>
  <!--KBS Reminder Dialog-->
  <string name="KbsReminderDialog__enter_your_signal_pin">أدخل الرقم التعريفي الشخصي ل Signal</string>
  <string name="KbsReminderDialog__to_help_you_memorize_your_pin">لمساعدتك على حفظ  رقم التعريف الشخصي الخاص بك سنطلب منك إعادة إدخاله من حين لآخر. مع مرور الوقت سنطلبه منك مرات أقل.</string>
  <string name="KbsReminderDialog__skip">تخطّي</string>
  <string name="KbsReminderDialog__submit">تقديم</string>
  <string name="KbsReminderDialog__forgot_pin">هل نسيت الرقم التعريفي الشخصي؟</string>
  <string name="KbsReminderDialog__incorrect_pin_try_again">الرقم التعريفي الشخصي غير صحيح. يرجى إعادة المحاولة.</string>
  <!--AccountLockedFragment-->
  <string name="AccountLockedFragment__account_locked">تم إقفال الحساب</string>
  <string name="AccountLockedFragment__your_account_has_been_locked_to_protect_your_privacy">تم قفل حسابك لحماية خصوصيتك وأمانك. بعد %1$d يوم من خمول حسابك، سيكون بإمكانك إعادة التسجيل برقم هاتفك دون الحاجة إلى رقم التعريف الشخصي. سيُحذَف جميع محتويات حسابك.</string>
  <string name="AccountLockedFragment__next">التالي</string>
  <string name="AccountLockedFragment__learn_more">أعرف أكثر</string>
  <!--KbsLockFragment-->
  <string name="RegistrationLockFragment__enter_your_pin">أدخل الرقم التعريفي الشخصي</string>
  <string name="RegistrationLockFragment__enter_the_pin_you_created">عليك بإدخال الرقم التعريفي الشخصي الذي قمت بإنشائه لحسابك. إنه مختلف عن رمز التحقق الذي وصلك عبر رسالة قصيرة.</string>
  <string name="RegistrationLockFragment__enter_alphanumeric_pin">أدخل الرقم التعريفي الشخصي بالأحرف والأرقام</string>
  <string name="RegistrationLockFragment__enter_numeric_pin">أدخل الرقم التعريفي الشخصي بالأرقام</string>
  <string name="RegistrationLockFragment__incorrect_pin_try_again">الرقم التعريفي الشخصي غير صحيح. يرجى إعادة المحاولة.</string>
  <string name="RegistrationLockFragment__forgot_pin">هل نسيت الرقم التعريفي الشخصي؟</string>
  <string name="RegistrationLockFragment__incorrect_pin">الرقم التعريفي الشخصي غير صحيح</string>
  <string name="RegistrationLockFragment__forgot_your_pin">هل نسيت الرقم التعريفي الشخصي؟</string>
  <string name="RegistrationLockFragment__not_many_tries_left">لم يتبق الكثير من المحاولات!</string>
  <string name="RegistrationLockFragment__signal_registration_need_help_with_pin_for_android_v1_pin">تسجيل Signal - تحتاج مساعدة بالرقم التعريفي الشخصي في أندرويد (النسخة الأولى للرقم التعريفي الشخصي)</string>
  <string name="RegistrationLockFragment__signal_registration_need_help_with_pin_for_android_v2_pin">تسجيل Signal - تحتاج مساعدة بالرقم التعريفي الشخصي في أندرويد (النسخة الثانية للرقم التعريفي الشخصي)</string>
  <plurals name="RegistrationLockFragment__for_your_privacy_and_security_there_is_no_way_to_recover">
    <item quantity="zero">لخصوصيتك ولأمانك، لا توجد طريقة لاسترجاع رقمك التعريفي الشخصي. إن لم تستطع تذكره، يمكنك إعادة التسجيل باستخدام رسالة قصيرة بعد %1$d أيام من عدم الاستخدام. في هذه الحالة، سيتم حذف حسابك وجميع المحتوى الخاص بك. </item>
    <item quantity="one">لخصوصيتك ولأمانك، لا توجد طريقة لاسترجاع رقمك التعريفي الشخصي. إن لم تستطع تذكره، يمكنك إعادة التسجيل باستخدام رسالة قصيرة بعد %1$d يوم من عدم الاستخدام. في هذه الحالة، سيتم حذف حسابك وجميع المحتوى الخاص بك. </item>
    <item quantity="two">لخصوصيتك ولأمانك، لا توجد طريقة لاسترجاع رقمك التعريفي الشخصي. إن لم تستطع تذكره، يمكنك إعادة التسجيل باستخدام رسالة قصيرة بعد %1$d أيام من عدم الاستخدام. في هذه الحالة، سيتم حذف حسابك وجميع المحتوى الخاص بك. </item>
    <item quantity="few">لخصوصيتك ولأمانك، لا توجد طريقة لاسترجاع رقمك التعريفي الشخصي. إن لم تستطع تذكره، يمكنك إعادة التسجيل باستخدام رسالة قصيرة بعد %1$d أيام من عدم الاستخدام. في هذه الحالة، سيتم حذف حسابك وجميع المحتوى الخاص بك. </item>
    <item quantity="many">لخصوصيتك ولأمانك، لا توجد طريقة لاسترجاع رقمك التعريفي الشخصي. إن لم تستطع تذكره، يمكنك إعادة التسجيل باستخدام رسالة قصيرة بعد %1$d يوما من عدم الاستخدام. في هذه الحالة، سيتم حذف حسابك وجميع المحتوى الخاص بك. </item>
    <item quantity="other">لخصوصيتك ولأمانك، لا توجد طريقة لاسترجاع رقمك التعريفي الشخصي. إن لم تستطع تذكره، يمكنك إعادة التسجيل باستخدام رسالة قصيرة بعد %1$d يوم من عدم الاستخدام. في هذه الحالة، سيتم حذف حسابك وجميع المحتوى الخاص بك. </item>
  </plurals>
  <plurals name="RegistrationLockFragment__incorrect_pin_d_attempts_remaining">
    <item quantity="zero">الرمز غير صحيح. %1$d محاولات متبقية.</item>
    <item quantity="one">الرمز غير صحيح. %1$d محاولة متبقية.</item>
    <item quantity="two">الرمز غير صحيح. %1$d محاولة متبقية.</item>
    <item quantity="few">الرمز غير صحيح. %1$d  محاولات متبقية.</item>
    <item quantity="many">الرمز غير صحيح.%1$d  محاولة متبقية.</item>
    <item quantity="other">الرمز غير صحيح. %1$d محاولة متبقية.</item>
  </plurals>
  <plurals name="RegistrationLockFragment__if_you_run_out_of_attempts_your_account_will_be_locked_for_d_days">
    <item quantity="zero">إذا نفذت محاولاتك، سيتم قفل حسابك مدة %1$d أيام. وبعد %1$d أيام من عدم الاستخدام، تستطيع إعادة التسجيل دون الرقم التعريفي الشخصي. سيتم حذف حسابك وجميع المحتوى الخاص به.</item>
    <item quantity="one">إذا نفذت محاولاتك، سيتم قفل حسابك مدة %1$d يوم. وبعد %1$d يوم من عدم الاستخدام، تستطيع إعادة التسجيل دون الرقم التعريفي الشخصي. سيتم حذف حسابك وجميع المحتوى الخاص به.</item>
    <item quantity="two">إذا نفذت محاولاتك، سيتم قفل حسابك مدة %1$d أيام. وبعد %1$d أيام من عدم الاستخدام، تستطيع إعادة التسجيل دون الرقم التعريفي الشخصي. سيتم حذف حسابك وجميع المحتوى الخاص به.</item>
    <item quantity="few">إذا نفذت محاولاتك، سيتم قفل حسابك مدة %1$d أيام. وبعد %1$d أيام من عدم الاستخدام، تستطيع إعادة التسجيل دون الرقم التعريفي الشخصي. سيتم حذف حسابك وجميع المحتوى الخاص به.</item>
    <item quantity="many">إذا نفذت محاولاتك، سيتم قفل حسابك مدة %1$d يوما. وبعد %1$d يوما من عدم الاستخدام، تستطيع إعادة التسجيل دون الرقم التعريفي الشخصي. سيتم حذف حسابك وجميع المحتوى الخاص به.</item>
    <item quantity="other">إذا نفذت محاولاتك، سيتم قفل حسابك مدة %1$d يوم. وبعد %1$d يوم من عدم الاستخدام، تستطيع إعادة التسجيل دون الرقم التعريفي الشخصي. سيتم حذف حسابك وجميع المحتوى الخاص به.</item>
  </plurals>
  <plurals name="RegistrationLockFragment__you_have_d_attempts_remaining">
    <item quantity="zero">لديك %1$d محاولة متبقية.</item>
    <item quantity="one">لديك %1$d محاولة متبقية.</item>
    <item quantity="two">لديك %1$d محاولات متبقية.</item>
    <item quantity="few">لديك %1$d محاولات متبقية.</item>
    <item quantity="many">لديك %1$d محاولة متبقية.</item>
    <item quantity="other">لديك %1$d محاولة متبقية.</item>
  </plurals>
  <plurals name="RegistrationLockFragment__d_attempts_remaining">
    <item quantity="zero">%1$d محاولة متبقية.</item>
    <item quantity="one">%1$d محاولة متبقية.</item>
    <item quantity="two">%1$d محاولات متبقية.</item>
    <item quantity="few">%1$d محاولات متبقية.</item>
    <item quantity="many">%1$d محاولة متبقية.</item>
    <item quantity="other">%1$d محاولة متبقية.</item>
  </plurals>
  <!--CalleeMustAcceptMessageRequestDialogFragment-->
  <string name="CalleeMustAcceptMessageRequestDialogFragment__s_will_get_a_message_request_from_you">سيتلقى منك %1$s طلبا للتراسل. يمكنك الاتصال به عندما يقبل طلب مراسلتك.</string>
  <!--KBS Megaphone-->
  <string name="KbsMegaphone__create_a_pin">إنشاء رقم تعريفي شخصي</string>
  <string name="KbsMegaphone__pins_keep_information_thats_stored_with_signal_encrytped">الأرقام التعريفية الشخصية تجعل المعلومات المُخزَّنة مع Signal مُعمَّاة.</string>
  <string name="KbsMegaphone__create_pin">إنشاء رقم تعريفي شخصي</string>
  <!--Research Megaphone-->
  <string name="ResearchMegaphone_tell_signal_what_you_think">إخبار Signal ما يجول ببالك</string>
  <string name="ResearchMegaphone_to_make_signal_the_best_messaging_app_on_the_planet">لجعل Signal أفضل تطبيق على هذا الكوكب للتراسُل، يسعدنا سماع ملاحظاتك.</string>
  <string name="ResearchMegaphone_learn_more">لمعرفة المزيد</string>
  <string name="ResearchMegaphone_dismiss">إلغاء</string>
  <string name="ResearchMegaphoneDialog_signal_research">أبحاث Signal</string>
  <string name="ResearchMegaphoneDialog_we_believe_in_privacy"><![CDATA[<p><b>نؤمن بالخصوصية.</b></p><p>ﻻ يتعقبك Signal ولا يجمع عنك البيانات. لتحسين Signal للجميع، فنحن نعتمد على ملاحظات المستخدمين، <b>إذ أننا نتوق لتعليقاتك.</b></p><p>لذلك، فإننا نجري استطلاعا لفهم كيفية استخدامك Signal. هذا الاستطلاع ﻻ يجمع أي بيانات تمكّن من تحديد هويتك. إن كان لديك اهتمام بمشاركتنا ملاحظات إضافية، فإن لك الاختيار بتزويدنا بمعلومات الاتصال بك.</p><p>سنكون ممتنين لك إذا منحت لنا بضع دقائق من وقتك لإخبارنا عن آرائك.</p>]]></string>
  <string name="ResearchMegaphoneDialog_take_the_survey">يُرجى المشاركة في الاستطلاع</string>
  <string name="ResearchMegaphoneDialog_no_thanks">لا شكرا</string>
  <string name="ResearchMegaphoneDialog_the_survey_is_hosted_by_alchemer_at_the_secure_domain">تستضيف Alchemer استطلاع الرأي في الموقع الآمن surveys.signalusers.org</string>
  <!--transport_selection_list_item-->
  <string name="transport_selection_list_item__transport_icon">أيقونة النقل.</string>
  <string name="ConversationListFragment_loading">قيد التحميل…</string>
  <string name="CallNotificationBuilder_connecting">جار الرّبط…</string>
  <string name="Permissions_permission_required">منح أحد الأذونات مطلوب</string>
  <string name="ConversationActivity_signal_needs_sms_permission_in_order_to_send_an_sms">يحتاج Signal إلى إذن الرسائل القصيرة SMS من أجل إرسال SMS ولكن تم إيقاف الإذن على نحو دائم. الرجاء زيارة إعدادات التطبيق ثم اختيار \"الأذونات\"، ثم تفعيل \"الرسائل القصيرة SMS\".</string>
  <string name="Permissions_continue">استمرار</string>
  <string name="Permissions_not_now">ليس الآن</string>
  <string name="conversation_activity__enable_signal_messages">تفعيل رسائل Signal</string>
  <string name="SQLCipherMigrationHelper_migrating_signal_database">جارٍ نقل قاعدة بيانات Signal</string>
  <string name="PushDecryptJob_new_locked_message">رسالة مُقفلة جديدة</string>
  <string name="PushDecryptJob_unlock_to_view_pending_messages">فك القفل لعرض الرسائل المعلّقة</string>
  <string name="enter_backup_passphrase_dialog__backup_passphrase">العبارة السرّية للنسخة الإحتياطية</string>
  <string name="backup_enable_dialog__backups_will_be_saved_to_external_storage_and_encrypted_with_the_passphrase_below_you_must_have_this_passphrase_in_order_to_restore_a_backup">سيتم حفظ النسخ الاحتياطية في سعة التخزين الخارجية وستكون مُعمَّاة بالعبارة السرية أدناه. من الضروري حفظ هذه العبارة من أجل استعادة أي نسخة احتياطية. </string>
  <string name="backup_enable_dialog__you_must_have_this_passphrase">يجب أن تكون لديك عبارة السر هذه لاستعادة نسخة احتياطية.</string>
  <string name="backup_enable_dialog__folder">المجلد</string>
  <string name="backup_enable_dialog__i_have_written_down_this_passphrase">قمت بتدوين هذه العبارة السرية. بدونها، لن يمكنني استعادة أي نسخة احتياطية.</string>
  <string name="registration_activity__restore_backup">استعادة نسخة احتياطية</string>
  <string name="registration_activity__skip">تخطّي</string>
  <string name="preferences_chats__chat_backups">النسخ الاحتياطية للمحادثات</string>
  <string name="preferences_chats__backup_chats_to_external_storage">حفظ نسخة احتياطية من المحادثات في سعة التخزين خارجية</string>
  <string name="RegistrationActivity_enter_backup_passphrase">ادخل العبارة السرية الخاصة بالنسخ الاحتياطية</string>
  <string name="RegistrationActivity_restore">استعادة</string>
  <string name="RegistrationActivity_backup_failure_downgrade">لا يمكن استيراد نسخ احتياطية من اصدارات أحدث من Signal</string>
  <string name="RegistrationActivity_incorrect_backup_passphrase">العبارة السرية غير صحيحة</string>
  <string name="RegistrationActivity_checking">عملية التحقق جارية …</string>
  <string name="RegistrationActivity_d_messages_so_far">%dرسالة حتى الآن…</string>
  <string name="RegistrationActivity_restore_from_backup">الاستعادة مِن نسخة احتياطية؟</string>
  <string name="RegistrationActivity_restore_your_messages_and_media_from_a_local_backup">استعادة الرسائل والوسائط من نسخة احتياطية محليّة. إن استعادتها الآن، لن يمكنك الاستعادة لاحقا.</string>
  <string name="RegistrationActivity_backup_size_s">حجم النسخة الإحتياطية: %s</string>
  <string name="RegistrationActivity_backup_timestamp_s">موعد النسخة الاحتياطية: %s</string>
  <string name="BackupDialog_enable_local_backups">تفعيل النُّسخ الإحتياطية المحلية؟</string>
  <string name="BackupDialog_enable_backups">تفعيل النُسخ الإحتياطية</string>
  <string name="BackupDialog_please_acknowledge_your_understanding_by_marking_the_confirmation_check_box">يرجى الإقرار بفهم الخاصية عبر وضع علامة تأكيد في الصندوق.</string>
  <string name="BackupDialog_delete_backups">حذف النسخ الإحتياطية؟</string>
  <string name="BackupDialog_disable_and_delete_all_local_backups">تعطيل وحذف كافّة النُّسخ الإحتياطية المحلية؟</string>
  <string name="BackupDialog_delete_backups_statement">حذف النسخ الإحتياطية</string>
  <string name="BackupDialog_to_enable_backups_choose_a_folder">لتفعيل النسخ اﻻحتياطية، يُرجى اختيار المجلد. سوف تُخزَّن النسخ اﻻحتياطية في هذا الموقع.</string>
  <string name="BackupDialog_choose_folder">اختر مجلداً</string>
  <string name="BackupDialog_copied_to_clipboard">تمّ النسخ إلى الحافظة</string>
  <string name="BackupDialog_no_file_picker_available">إن متصفح الملفات غير متاح.</string>
  <string name="BackupDialog_enter_backup_passphrase_to_verify">ادخل رمز أمان النسخة الاحتياطية للتحقق</string>
  <string name="BackupDialog_verify">تحقق</string>
  <string name="BackupDialog_you_successfully_entered_your_backup_passphrase">لقد أدخلت العبارة السرية للنسخة الاحتياطية بنجاح</string>
  <string name="BackupDialog_passphrase_was_not_correct">العبارة السرية غير صحيحة</string>
  <string name="LocalBackupJob_creating_backup">جارٍ إنشاء نسخة احتياطية…</string>
  <string name="LocalBackupJobApi29_backup_failed">فشل النسخ الاحتياطي</string>
  <string name="LocalBackupJobApi29_your_backup_directory_has_been_deleted_or_moved">حُذف أو نُقل مجلد نسخك الاحتياطية.</string>
  <string name="LocalBackupJobApi29_your_backup_file_is_too_large">لا يمكن حفظ ملف النسخة الاحتياطية في وحدة التخزين هذه لأنه كبير جدا.</string>
  <string name="LocalBackupJobApi29_there_is_not_enough_space">لم يبق مكان كافٍ لحفظ نسختك الاحتياطية.</string>
  <string name="LocalBackupJobApi29_tap_to_manage_backups">يُرجى اللمس لإدارة النسخ الاحتياطية.</string>
  <string name="ProgressPreference_d_messages_so_far">%d رسالة حتى الآن</string>
  <string name="RegistrationActivity_wrong_number">رقم خاطئ </string>
  <string name="RegistrationActivity_call_me_instead_available_in">اتصل بي أفضل  \n (متاح في %1$02d:%2$02d)</string>
  <string name="RegistrationActivity_contact_signal_support">الاتصال بخدمة دعم Signal</string>
  <string name="RegistrationActivity_code_support_subject">تسجيل Signal - رمز التّحقق لِ Android</string>
  <string name="BackupUtil_never">أبداً</string>
  <string name="BackupUtil_unknown">مجهول</string>
  <string name="preferences_app_protection__see_my_phone_number">رؤية رقم هاتفي</string>
  <string name="preferences_app_protection__find_me_by_phone_number">اعثروا عليّ برقم الهاتف</string>
  <string name="PhoneNumberPrivacy_everyone">الكل</string>
  <string name="PhoneNumberPrivacy_my_contacts">جهات اتصالي</string>
  <string name="PhoneNumberPrivacy_nobody">لا أحد</string>
  <string name="PhoneNumberPrivacy_everyone_see_description">سيكون رقم هاتفك مرئيا لجميع الأشخاص والمجموعات التي يجري تراسلك معها.</string>
  <string name="PhoneNumberPrivacy_everyone_find_description">كل شخص لديه رقم هاتفك في جهات اتصاله سيعثر عليك في جهات اتصال Signal. سيتمكن الآخرون من العثور عليك في البحث.</string>
  <string name="preferences_app_protection__screen_lock">قفل الشاشة</string>
  <string name="preferences_app_protection__lock_signal_access_with_android_screen_lock_or_fingerprint">منع الوصول إلى Signal عبر قفل الشاشة أو بصمة الإصبع</string>
  <string name="preferences_app_protection__screen_lock_inactivity_timeout">نفاذ مهلة قفل الشاشة</string>
  <string name="preferences_app_protection__signal_pin">الرقم التعريفي الشخصي ل Signal</string>
  <string name="preferences_app_protection__create_a_pin">إنشاء رقم تعريفي شخصي</string>
  <string name="preferences_app_protection__change_your_pin">غيِّر رقمك التعريف الشخصي</string>
  <string name="preferences_app_protection__pin_reminders">تذكيرات الرقم التعريفي الشخصي</string>
  <string name="preferences_app_protection__pins_keep_information_stored_with_signal_encrypted">يمكِّنك الرقم التعريفي الشخصي من حفظ معلوماتك بشكل مُعمَّى في Signal بحيث يمكنك الوصول إليها وحدك. سوف تتم استعادة حسابك وإعداداتك و جهات اتصالك عند إعادة تثبيت Signal.</string>
  <string name="preferences_app_protection__add_extra_security_by_requiring_your_signal_pin_to_register">عليك بزيادة الأمان، من خلال إضافة كلمة سر رقمية والتي ستُطلَب عند إعادة تسجيل رقمك مجدداً.</string>
  <string name="preferences_app_protection__reminders_help_you_remember_your_pin">تساعدك التذكيرات في تذكر رقم التعريف الشخصي لأنه لا يمكن استرداده. سيُطلب منك مرات أقل بمرور الوقت.</string>
  <string name="preferences_app_protection__turn_off">أطفىء</string>
  <string name="preferences_app_protection__confirm_pin">تأكيد الرقم التعريفي الشخصي</string>
  <string name="preferences_app_protection__confirm_your_signal_pin">عليك بتأكيد رقمك التعريف الشخصي</string>
  <string name="preferences_app_protection__make_sure_you_memorize_or_securely_store_your_pin">يجب عليك التأكد من حفظ رقمك التعريفي الشخصي أو تخزينه في مكان آمن بحيث لا يمكن استعادته. في حال نسيانك الرقم التعريفي الشخصي، قد تضيع البيانات عند إعادة تسجيل حساب Signal.</string>
  <string name="preferences_app_protection__incorrect_pin_try_again">الرقم التعريفي الشخصي غير صحيح. يرجى إعادة المحاولة.</string>
  <string name="preferences_app_protection__failed_to_enable_registration_lock">تعذّر تفعيل قفل التسجيل.</string>
  <string name="preferences_app_protection__failed_to_disable_registration_lock">تعذّر تعطيل قفل التسجيل.</string>
  <string name="AppProtectionPreferenceFragment_none">لا شيء </string>
  <string name="preferences_app_protection__registration_lock">الرقم التعريفي الشخصي لحماية التسجيل</string>
  <string name="RegistrationActivity_you_must_enter_your_registration_lock_PIN">يجب إدخال الرقم التعريفي الشخصي لحماية التسجيل</string>
  <string name="RegistrationActivity_your_pin_has_at_least_d_digits_or_characters">يحوي رقم تعريفك الشخصي على الأقل %d أرقام أو حروف</string>
  <string name="RegistrationActivity_too_many_attempts">محاولات كثيرة</string>
  <string name="RegistrationActivity_you_have_made_too_many_incorrect_registration_lock_pin_attempts_please_try_again_in_a_day">لقد قمت بمحاولات عديدة لإدخال الرقم التعريفي الشخصي. الرجاء المحاولة مرة أخرى بعد يوم.</string>
  <string name="RegistrationActivity_you_have_made_too_many_attempts_please_try_again_later">قمت بمحاولات كثيرة. يُرجى المحاولة لاحقاً.</string>
  <string name="RegistrationActivity_error_connecting_to_service">عطل في الاتصال بالخدمة</string>
  <string name="preferences_chats__backups">النُسخ الإحتياطية</string>
  <string name="prompt_passphrase_activity__signal_is_locked">Molly مُقفَل</string>
  <string name="prompt_passphrase_activity__tap_to_unlock">أنقُر لفك القُفل</string>
  <string name="Recipient_unknown">مجهول</string>
  <!--TransferOrRestoreFragment-->
  <!--NewDeviceTransferInstructionsFragment-->
  <string name="NewDeviceTransferInstructions__continue">الاِستِمرار</string>
  <!--NewDeviceTransferSetupFragment-->
  <!--OldDeviceTransferSetupFragment-->
  <!--DeviceTransferSetupFragment-->
  <string name="DeviceTransferSetup__retry">إعادة المُحاولة</string>
  <string name="DeviceTransferSetup__continue">الاِستِمرار</string>
  <string name="DeviceTransferSetup__wifi">الـWi-Fi</string>
  <string name="DeviceTransferSetup__try_again">حاول مجدداً</string>
  <!--NewDeviceTransferFragment-->
  <!--DeviceTransferFragment-->
  <string name="DeviceTransfer__cancel">إلغاء</string>
  <string name="DeviceTransfer__try_again">حاول مجدداً</string>
  <!--OldDeviceTransferInstructionsFragment-->
  <string name="OldDeviceTransferInstructions__transfer_account">نقل الحساب</string>
  <string name="OldDeviceTransferInstructions__continue">الاِستِمرار</string>
  <!--OldDeviceTransferComplete-->
  <string name="OldDeviceTransferComplete__close">إغلاق</string>
  <!--NewDeviceTransferComplete-->
  <!--DeviceToDeviceTransferService-->
  <!--OldDeviceTransferLockedDialog-->
  <string name="OldDeviceTransferLockedDialog__done">تمّ</string>
  <!--RecipientBottomSheet-->
  <string name="RecipientBottomSheet_block">حظر</string>
  <string name="RecipientBottomSheet_unblock">رفع الحظر</string>
  <string name="RecipientBottomSheet_add_to_contacts">أضف إلى جهات الاتصال</string>
  <string name="RecipientBottomSheet_add_to_a_group">إضافة إلى مجموعة</string>
  <string name="RecipientBottomSheet_add_to_another_group">إضافة إلى مجموعة أخرى</string>
  <string name="RecipientBottomSheet_view_safety_number">إظهار رقم الأمان</string>
  <string name="RecipientBottomSheet_make_group_admin">اجعله مشرفاً للمجموعة</string>
  <string name="RecipientBottomSheet_remove_as_admin">أزل عنه ميزة الإشراف</string>
  <string name="RecipientBottomSheet_remove_from_group">أزل من المجموعة</string>
  <string name="RecipientBottomSheet_message_description">رسالة</string>
  <string name="RecipientBottomSheet_voice_call_description">مكالمة صوتية</string>
  <string name="RecipientBottomSheet_insecure_voice_call_description">مكالمة صوتية غير آمنة</string>
  <string name="RecipientBottomSheet_video_call_description">مكالمة بالصورة</string>
  <string name="RecipientBottomSheet_remove_s_as_group_admin">إزالة ميزة الإشراف على المجموعة عن %1$s ؟</string>
  <string name="RecipientBottomSheet_s_will_be_able_to_edit_group">سيتمكن العضو \"%1$s\" من تحرير بيانات هذه المجموعة وأيضا تعديل المنخرطين فيها.</string>
  <string name="RecipientBottomSheet_remove_s_from_the_group">إزالة %1$s من المجموعة ؟</string>
  <string name="RecipientBottomSheet_remove">إزالة</string>
  <string name="RecipientBottomSheet_copied_to_clipboard">تمّ النسخ إلى الحافظة</string>
  <string name="GroupRecipientListItem_admin">مشرف</string>
  <string name="GroupRecipientListItem_approve_description">الموافقة</string>
  <string name="GroupRecipientListItem_deny_description">رفض</string>
  <!--GroupsLearnMoreBottomSheetDialogFragment-->
  <string name="GroupsLearnMore_legacy_vs_new_groups">المجموعات من الطراز القديم مقارنة بالمجموعات الجديدة</string>
  <string name="GroupsLearnMore_what_are_legacy_groups">ماهي المجموعات من الطراز القديم؟</string>
  <string name="GroupsLearnMore_paragraph_1">إن المجموعات من الطراز القديم هي المجموعات غير المتوائمة مع الميزات الجديدة الموجودة في الطراز الجديد مثل خاصية المشرفين وتحديثات وصف المجموعة.</string>
  <string name="GroupsLearnMore_can_i_upgrade_a_legacy_group">أيمكنني ترقية المجموعات من الطراز القديم ؟</string>
  <string name="GroupsLearnMore_paragraph_2">المجموعات من الطراز القديم لا يمكن ترقيتها إلى مجموعة جديدة، ولكن يمكنك إنشاء مجموعة جديدة بنفس الأعضاء ولكن من الطراز الجديد، بشرط استخدام الجميع آخر إصدار لـ Signal.</string>
  <string name="GroupsLearnMore_paragraph_3">سيوفر Signal طريقة لترقية المجموعات من الطراز القديم  مستقبلا.</string>
  <!--GroupLinkBottomSheetDialogFragment-->
<<<<<<< HEAD
  <string name="GroupLinkBottomSheet_share_via_signal">المشاركة عبر Molly</string>
=======
  <string name="GroupLinkBottomSheet_share_hint_requiring_approval">يمكن لكل من لديه هذه الوصلة أن يعرض اسم المجموعة وصورتها وكذا طلب الانضمام إليها. يكفيك مشاركتها مع من لديك فيهم الثقة.</string>
  <string name="GroupLinkBottomSheet_share_hint_not_requiring_approval">يمكن لأي شخص لديه هذه الوصلة أن يعرض اسم المجموعة وصورتها وكذا طلب الانضمام إليها. يكفيك مشاركتها مع من لديك فيهم الثقة.</string>
  <string name="GroupLinkBottomSheet_share_via_signal">المشاركة عبر Signal</string>
>>>>>>> 44d014c4
  <string name="GroupLinkBottomSheet_copy">نسخ</string>
  <string name="GroupLinkBottomSheet_qr_code">الرمز المربع</string>
  <string name="GroupLinkBottomSheet_share">المشاركة</string>
  <string name="GroupLinkBottomSheet_copied_to_clipboard">تم النسخ إلى الحافظة</string>
  <string name="GroupLinkBottomSheet_the_link_is_not_currently_active">هذه الوصلة غير مُفعَّلة حاليا</string>
  <!--VoiceNotePlaybackPreparer-->
  <!--VoiceNoteMediaDescriptionCompatFactory-->
  <string name="VoiceNoteMediaDescriptionCompatFactory__voice_message">رسالة صوتية · %1$s</string>
  <string name="VoiceNoteMediaDescriptionCompatFactory__s_to_s">%1$s إلى %2$s</string>
  <!--StorageUtil-->
  <string name="StorageUtil__s_s">%1$s/%2$s</string>
  <string name="BlockedUsersActivity__s_has_been_blocked">تم حظر \"%1$s\".</string>
  <string name="BlockedUsersActivity__failed_to_block_s">فشل حظر \"%1$s\"</string>
  <string name="BlockedUsersActivity__s_has_been_unblocked">تم إلغاء حظر \"%1$s\".</string>
  <!--ReviewCardDialogFragment-->
  <string name="ReviewCardDialogFragment__review_members">مراجعة الأعضاء</string>
  <string name="ReviewCardDialogFragment__review_request">طلب المراجعة</string>
  <string name="ReviewCardDialogFragment__d_group_members_have_the_same_name">%1$d من أعضاء المجموعة يحملون نفس الاسم، يُرجى مراجعة اﻷعضاء أسفله ثم القيام باﻹجراء المناسب.</string>
  <string name="ReviewCardDialogFragment__if_youre_not_sure">إذا التبس عليك مصدر الطلب، يُرجى مراجعة جهات الاتصال أدناه والقيام بالإجراء المناسب.</string>
  <string name="ReviewCardDialogFragment__no_other_groups_in_common">لا وجود لمجموعات أخرى مشتركة.</string>
  <string name="ReviewCardDialogFragment__no_groups_in_common">لا وجود لمجموعات مشتركة.</string>
  <plurals name="ReviewCardDialogFragment__d_other_groups_in_common">
    <item quantity="zero">%d مجموعة مشتركة</item>
    <item quantity="one">%dمجموعة مشتركة</item>
    <item quantity="two">%d مجموعات مشتركة</item>
    <item quantity="few">%d مجموعات مشتركة</item>
    <item quantity="many">%d مجموعة مشتركة</item>
    <item quantity="other">%d مجموعة مشتركة</item>
  </plurals>
  <plurals name="ReviewCardDialogFragment__d_groups_in_common">
    <item quantity="zero">%d مجموعة مشتركة</item>
    <item quantity="one">%d مجموعة مشتركة</item>
    <item quantity="two">%d مجموعات مشتركة</item>
    <item quantity="few">%dمجموعات مشتركة</item>
    <item quantity="many">%d مجموعة مشتركة</item>
    <item quantity="other">%d مجموعة مشتركة</item>
  </plurals>
  <string name="ReviewCardDialogFragment__remove_s_from_group">إزالة %1$s من هذه المجموعة ؟</string>
  <string name="ReviewCardDialogFragment__remove">إزالة</string>
  <string name="ReviewCardDialogFragment__failed_to_remove_group_member">فشلت إزالة عضو من المجموعة.</string>
  <!--ReviewCard-->
  <string name="ReviewCard__member">عضو</string>
  <string name="ReviewCard__request">الطلب</string>
  <string name="ReviewCard__your_contact">جهة اتصالك</string>
  <string name="ReviewCard__remove_from_group">أزل من المجموعة</string>
  <string name="ReviewCard__update_contact">تحديث جهة الاتصال</string>
  <string name="ReviewCard__block">حظر</string>
  <string name="ReviewCard__delete">حذف</string>
  <string name="ReviewCard__recently_changed">‫تم تغيير اسم الملف الشخصي من %1$s إلى %2$s</string>
  <!--CallParticipantsListUpdatePopupWindow-->
  <string name="CallParticipantsListUpdatePopupWindow__s_joined">انضم %1$s</string>
  <string name="CallParticipantsListUpdatePopupWindow__s_and_s_joined">انضم %1$s و %2$s</string>
  <string name="CallParticipantsListUpdatePopupWindow__s_s_and_s_joined">انضم %1$s، %2$s و%3$s</string>
  <string name="CallParticipantsListUpdatePopupWindow__s_s_and_d_others_joined">انضم %1$s، %2$s و%3$d آخرون</string>
  <string name="CallParticipantsListUpdatePopupWindow__s_left">غادر العضو %1$s</string>
  <string name="CallParticipantsListUpdatePopupWindow__s_and_s_left">غادر %1$s و %2$s</string>
  <string name="CallParticipantsListUpdatePopupWindow__s_s_and_s_left">غادر %1$s، %2$s و%3$s</string>
  <string name="CallParticipantsListUpdatePopupWindow__s_s_and_d_others_left">غادر %1$s، %2$s و%3$d آخرون</string>
  <string name="CallParticipant__you">أنت</string>
  <string name="CallParticipant__you_on_another_device">أنت (في جهاز آخر)</string>
  <string name="CallParticipant__s_on_another_device">%1$s (في جهاز آخر)</string>
  <!--DeleteAccountFragment-->
  <string name="DeleteAccountFragment__deleting_your_account_will">سيؤدي حذف حسابك إلى :</string>
  <string name="DeleteAccountFragment__enter_your_phone_number">يُرجى إدخال رقم هاتفك</string>
  <string name="DeleteAccountFragment__delete_account">حذف الحساب</string>
  <string name="DeleteAccountFragment__delete_your_account_info_and_profile_photo">حذف معلومات حسابك وصورة حسابك الشخصي</string>
  <string name="DeleteAccountFragment__delete_all_your_messages">حذف كل رسائلك</string>
  <string name="DeleteAccountFragment__no_country_code">لم يُحدَّد رمز البلد</string>
  <string name="DeleteAccountFragment__no_number">لم يُحدَّد أي رقم</string>
  <string name="DeleteAccountFragment__the_phone_number">رقم الهاتف الذي أُدخِل لا يطابق رقم حسابك.</string>
  <string name="DeleteAccountFragment__are_you_sure">هل أنت متأكد من أنك تريد حذف حسابك؟</string>
  <string name="DeleteAccountFragment__this_will_delete_your_signal_account">سيؤدي هذا إلى حذف حساب Signal الخاص بك وإعادة تعيين التطبيق. سيتم إغلاق التطبيق بعد انتهاء العملية.</string>
  <string name="DeleteAccountFragment__failed_to_delete_account">فشل حذف الحساب. هل لديك اتصال بالشبكة ؟</string>
  <string name="DeleteAccountFragment__failed_to_delete_local_data">فشل حذف البيانات المحلية. يمكنك مَحْوه يدويا في إعدادات تطبيق النظام.</string>
  <string name="DeleteAccountFragment__launch_app_settings">إعدادات تشغيل التطبيق</string>
  <!--DeleteAccountCountryPickerFragment-->
  <string name="DeleteAccountCountryPickerFragment__search_countries">البحث في البلدان</string>
  <!--CreateGroupActivity-->
  <string name="CreateGroupActivity__skip">تخطّي</string>
  <!--ShareActivity-->
  <string name="ShareActivity__share">مشاركة</string>
  <string name="ShareActivity__send">أرسل</string>
  <string name="ShareActivity__s_comma">‏%1$s,‏</string>
  <string name="ShareActivity__sharing_to_multiple_chats_is">إن  خيار إعادة التوجيه نحو عدة محادثات مدعوم فقط مع رسائل Signal.</string>
  <!--MultiShareDialogs-->
  <string name="MultiShareDialogs__failed_to_send_to_some_users">فشل اﻹرسال إلى بعض المستخدمين.</string>
  <string name="MultiShareDialogs__you_can_only_share_with_up_to">يمكنك فقط مشاركة ما لا يزيد عن %1$d محادثات.</string>
  <!--ShareInterstitialActivity-->
  <string name="ShareInterstitialActivity__forward_message">إعادة توجيه الرسالة</string>
  <!--ChatWallpaperActivity-->
  <string name="ChatWallpaperActivity__chat_wallpaper">خلفية المحادثة</string>
  <!--ChatWallpaperFragment-->
  <string name="ChatWallpaperFragment__set_wallpaper">ضبط الخلفية</string>
  <string name="ChatWallpaperFragment__dark_theme_dims_wallpaper">إن النمط الداكن يجعل الخلفية معتمة</string>
  <string name="ChatWallpaperFragment__clear_wallpaper">محو الخلفية</string>
  <string name="ChatWallpaperFragment__clear_wallpaper_for_this_chat">محو الخلفية لهذه المُحادثة ؟</string>
  <string name="ChatWallpaperFragment__clear_wallpaper_this_will_not">أأمحو الخلفية ؟ لن يؤدي هذا إلى محو الخلفيات المخصصة التي قد قمت بضبطها لمحادثاتك.</string>
  <string name="ChatWallpaperFragment__reset_all_wallpapers">إعادة التعيين كل الخلفيات</string>
  <string name="ChatWallpaperFragment__reset_all_wallpapers_including_custom">أأعيد تعيين جميع الخلفيات، بما في ذلك الخلفيات المخصصة التي قد قمت بضبطها لمحادثاتك ؟</string>
  <string name="ChatWallpaperFragment__contact_name">اسم جهة الاتصال</string>
  <string name="ChatWallpaperFragment__reset">إعادة التعيين</string>
  <string name="ChatWallpaperFragment__clear">محو</string>
  <string name="ChatWallpaperFragment__wallpaper_preview_description">معاينة الخلفية</string>
  <!--ChatWallpaperSelectionFragment-->
  <string name="ChatWallpaperSelectionFragment__choose_from_photos">الاختيار من الصور</string>
  <string name="ChatWallpaperSelectionFragment__presets">الإعدادات الأولية</string>
  <!--ChatWallpaperPreviewActivity-->
  <string name="ChatWallpaperPreviewActivity__preview">مُعاينة</string>
  <string name="ChatWallpaperPreviewActivity__set_wallpaper">تعيين خلفية</string>
  <string name="ChatWallpaperPreviewActivity__swipe_to_preview_more_wallpapers">يُرجى السحب لمعاينة بقية الخلفيات</string>
  <string name="ChatWallpaperPreviewActivity__set_wallpaper_for_all_chats">ضبط الخلفية لجميع المحادثات</string>
  <string name="ChatWallpaperPreviewActivity__set_wallpaper_for_s">ضبط الخلفية لـ %1$s</string>
  <string name="ChatWallpaperPreviewActivity__viewing_your_gallery_requires_the_storage_permission">إن إظهار معرض صورك يتطلب إذن الوصول إلى سعة التخزين.</string>
  <!--WallpaperImageSelectionActivity-->
  <string name="WallpaperImageSelectionActivity__choose_wallpaper_image">عليك باختيار صورة الخلفية</string>
  <!--WallpaperCropActivity-->
  <string name="WallpaperCropActivity__pinch_to_zoom_drag_to_adjust">وسِّع للتكبير، اسحب للتعديل.</string>
  <string name="WallpaperCropActivity__set_wallpaper_for_all_chats">تعيين خلفية لجميع المُحادثات.</string>
  <string name="WallpaperCropActivity__set_wallpaper_for_s">ضبط الخلفية لـ %s.‏</string>
  <string name="WallpaperCropActivity__error_setting_wallpaper">حدث خطأ خلال ضبط الخلفية.</string>
  <string name="WallpaperCropActivity__blur_photo">تضبيب الصورة</string>
  <!--EOF-->
</resources><|MERGE_RESOLUTION|>--- conflicted
+++ resolved
@@ -2685,13 +2685,9 @@
   <string name="GroupsLearnMore_paragraph_2">المجموعات من الطراز القديم لا يمكن ترقيتها إلى مجموعة جديدة، ولكن يمكنك إنشاء مجموعة جديدة بنفس الأعضاء ولكن من الطراز الجديد، بشرط استخدام الجميع آخر إصدار لـ Signal.</string>
   <string name="GroupsLearnMore_paragraph_3">سيوفر Signal طريقة لترقية المجموعات من الطراز القديم  مستقبلا.</string>
   <!--GroupLinkBottomSheetDialogFragment-->
-<<<<<<< HEAD
-  <string name="GroupLinkBottomSheet_share_via_signal">المشاركة عبر Molly</string>
-=======
   <string name="GroupLinkBottomSheet_share_hint_requiring_approval">يمكن لكل من لديه هذه الوصلة أن يعرض اسم المجموعة وصورتها وكذا طلب الانضمام إليها. يكفيك مشاركتها مع من لديك فيهم الثقة.</string>
   <string name="GroupLinkBottomSheet_share_hint_not_requiring_approval">يمكن لأي شخص لديه هذه الوصلة أن يعرض اسم المجموعة وصورتها وكذا طلب الانضمام إليها. يكفيك مشاركتها مع من لديك فيهم الثقة.</string>
-  <string name="GroupLinkBottomSheet_share_via_signal">المشاركة عبر Signal</string>
->>>>>>> 44d014c4
+  <string name="GroupLinkBottomSheet_share_via_signal">المشاركة عبر Molly</string>
   <string name="GroupLinkBottomSheet_copy">نسخ</string>
   <string name="GroupLinkBottomSheet_qr_code">الرمز المربع</string>
   <string name="GroupLinkBottomSheet_share">المشاركة</string>
