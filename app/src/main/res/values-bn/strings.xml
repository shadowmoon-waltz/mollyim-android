--- conflicted
+++ resolved
@@ -2052,14 +2052,7 @@
   <string name="preferences__slow">ধীর</string>
   <string name="preferences__help">সাহায্য</string>
   <string name="preferences__advanced">উন্নততর</string>
-<<<<<<< HEAD
   <string name="preferences__donate_to_signal">Molly -এ দান করুন</string>
-  <!--Preference label when someone is already a subscriber-->
-  <string name="preferences__subscription">সাবস্ক্রিপশন</string>
-  <!--Preference label for making a monthly donation to Signal-->
-=======
-  <string name="preferences__donate_to_signal">Signal -এ দান করুন</string>
->>>>>>> ee698951
   <!--Preference label for making one-time donations to Signal-->
   <string name="preferences__privacy">গোপনীয়তা</string>
   <string name="preferences__mms_user_agent">এমএমএস ব্যবহারকারী এজেন্ট</string>
