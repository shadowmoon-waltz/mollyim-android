--- conflicted
+++ resolved
@@ -752,15 +752,7 @@
   <string name="InviteActivity_cancel">বাতিল</string>
   <string name="InviteActivity_sending">পাঠানো হচ্ছে</string>
   <string name="InviteActivity_invitations_sent">আমন্ত্রণ পাঠানো হয়েছে!</string>
-<<<<<<< HEAD
   <string name="InviteActivity_invite_to_signal">Molly এ আমন্ত্রণ জানান</string>
-  <plurals name="InviteActivity_send_sms_to_friends">
-    <item quantity="one">%d বন্ধুদের এসএমএস পাঠান</item>
-    <item quantity="other">%d বন্ধুদের এসএমএস পাঠান</item>
-  </plurals>
-=======
-  <string name="InviteActivity_invite_to_signal">Signal এ আমন্ত্রণ জানান</string>
->>>>>>> 520fe481
   <plurals name="InviteActivity_send_sms_invites">
     <item quantity="one"> %d টি নিমন্ত্রন এসএমএস পাঠান?</item>
     <item quantity="other">%d টি নিমন্ত্রন এসএমএস পাঠান?</item>
