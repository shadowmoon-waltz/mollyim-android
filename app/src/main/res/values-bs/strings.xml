--- conflicted
+++ resolved
@@ -1,22 +1,6 @@
 <?xml version="1.0" encoding="UTF-8"?>
 <!-- smartling.instruction_comments_enabled = on -->
 <resources>
-<<<<<<< HEAD
-    <!-- <string name="app_name" translatable="false">Signal</string> -->
-
-    <string name="install_url" translatable="false">https://signal.org/install</string>
-    <string name="donate_url" translatable="false">https://signal.org/donate</string>
-    <string name="backup_support_url" translatable="false">https://support.signal.org/hc/articles/360007059752</string>
-    <string name="transfer_support_url" translatable="false">https://support.signal.org/hc/articles/360007059752</string>
-    <string name="support_center_url" translatable="false">https://support.signal.org/</string>
-    <string name="terms_and_privacy_policy_url" translatable="false">https://signal.org/legal</string>
-    <string name="sustainer_boost_and_badges" translatable="false">https://support.signal.org/hc/articles/4408365318426</string>
-    <string name="google_pay_url" translatable="false">https://pay.google.com</string>
-    <string name="donation_decline_code_error_url" translatable="false">https://support.signal.org/hc/articles/4408365318426#errors</string>
-    <string name="sms_export_url" translatable="false">https://support.signal.org/hc/articles/360007321171</string>
-    <string name="signal_me_username_url" translatable="false">https://signal.me/#u/%1$s</string>
-    <string name="signal_me_username_url_no_scheme" translatable="false">signal.me/#u/%1$s</string>
-=======
   <!-- Removed by excludeNonTranslatables <string name="app_name" translatable="false">Signal</string> -->
 
   <!-- Removed by excludeNonTranslatables <string name="install_url" translatable="false">https://signal.org/install</string> -->
@@ -30,7 +14,6 @@
   <!-- Removed by excludeNonTranslatables <string name="sms_export_url" translatable="false">https://support.signal.org/hc/articles/360007321171</string> -->
   <!-- Removed by excludeNonTranslatables <string name="signal_me_username_url" translatable="false">https://signal.me/#u/%1$s</string> -->
   <!-- Removed by excludeNonTranslatables <string name="signal_me_username_url_no_scheme" translatable="false">signal.me/#u/%1$s</string> -->
->>>>>>> cb0e7ade
 
     <string name="yes">Da</string>
     <string name="no">Ne</string>
@@ -50,15 +33,8 @@
     <string name="ApplicationPreferencesActivity_disable_passphrase">Isključiti lozinku?</string>
     <string name="ApplicationPreferencesActivity_this_will_permanently_unlock_signal_and_message_notifications">Ovo će trajno otključati Molly i obavještenja o porukama.</string>
     <string name="ApplicationPreferencesActivity_disable">Onemogući</string>
-<<<<<<< HEAD
-    <string name="ApplicationPreferencesActivity_unregistering">Odjavljivanje</string>
-    <string name="ApplicationPreferencesActivity_unregistering_from_signal_messages_and_calls">Odjavljivanje iz Molly poruka i poziva …</string>
     <string name="ApplicationPreferencesActivity_disable_signal_messages_and_calls">Onemogućiti Molly poruke i pozive?</string>
     <string name="ApplicationPreferencesActivity_disable_signal_messages_and_calls_by_unregistering">Onemogućite Molly poruke i pozive tako što ćete se odjaviti sa servera. Morate ponovo registrovati svoj broj telefona da biste ih koristili u budućnosti.</string>
-=======
-    <string name="ApplicationPreferencesActivity_disable_signal_messages_and_calls">Onemogućiti Signal poruke i pozive?</string>
-    <string name="ApplicationPreferencesActivity_disable_signal_messages_and_calls_by_unregistering">Onemogućite Signal poruke i pozive tako što ćete se odjaviti sa servera. Morate ponovo registrovati svoj broj telefona da biste ih koristili u budućnosti.</string>
->>>>>>> cb0e7ade
     <string name="ApplicationPreferencesActivity_error_connecting_to_server">Greška pri povezivanju sa serverom!</string>
     <string name="ApplicationPreferencesActivity_pins_are_required_for_registration_lock">PIN je neophodan za zaključavanje registracije. Da biste isključili PIN, prvo isključite zaključavanje registracije.</string>
     <string name="ApplicationPreferencesActivity_pin_created">PIN je kreiran.</string>
@@ -1257,22 +1233,6 @@
 
     <!-- MediaSendActivity -->
     <string name="MediaSendActivity_camera_unavailable">Kamera je nedostupna.</string>
-<<<<<<< HEAD
-    <string name="MediaSendActivity_message_to_s">Poruka za %1$s</string>
-    <string name="MediaSendActivity_message">Poruka</string>
-    <string name="MediaSendActivity_select_recipients">Odaberite primaoce</string>
-    <string name="MediaSendActivity_signal_needs_access_to_your_contacts">Mollyu je potreban pristup Vašim kontaktima kako bi ih mogao prikazati.</string>
-    <string name="MediaSendActivity_signal_needs_contacts_permission_in_order_to_show_your_contacts_but_it_has_been_permanently_denied">Mollyu je potrebno dopuštenje da pristupi kontaktima kako bi mogao prikazati Vaše kontakte, ali je ono trajno uskraćeno. Molimo nastavite do postavki aplikacije, odaberite \"Dozvole\" i aktivirajte stavku \"Kontakti\".</string>
-    <plurals name="MediaSendActivity_cant_share_more_than_n_items">
-        <item quantity="one">Ne možete dijeliti više od %1$d stavke.</item>
-        <item quantity="few">Ne možete dijeliti više od %1$d stavke.</item>
-        <item quantity="many">Ne možete dijeliti više od %1$d stavki.</item>
-        <item quantity="other">Ne možete dijeliti više od %1$d stavki.</item>
-    </plurals>
-    <string name="MediaSendActivity_select_recipients_description">Odaberite primaoce</string>
-    <string name="MediaSendActivity_tap_here_to_make_this_message_disappear_after_it_is_viewed">Pritisnite ovdje da bi poruka nestala nakon što je viđena.</string>
-=======
->>>>>>> cb0e7ade
 
     <!-- MediaRepository -->
     <string name="MediaRepository_all_media">Svi prilozi</string>
@@ -1728,10 +1688,6 @@
     <!-- Valentine\'s Day Megaphone -->
     <!-- Title text for the Valentine\'s Day donation megaphone. The placeholder will always be a heart emoji. Needs to be a placeholder for Android reasons. -->
     <!-- Body text for the Valentine\'s Day donation megaphone. -->
-<<<<<<< HEAD
-    <string name="ValentinesDayMegaphone_show_your_affection">Pokažite svoju privrženost postavši Molly pokrovitelj.</string>
-=======
->>>>>>> cb0e7ade
 
     <!-- WebRtcCallActivity -->
     <string name="WebRtcCallActivity__tap_here_to_turn_on_your_video">Pritisnite ovdje da uključite video</string>
@@ -2009,11 +1965,7 @@
     <string name="SubmitDebugLogActivity_this_log_will_be_posted_publicly_online_for_contributors">Ovaj izvještaj bit će objavljen javno kako bi ga drugi mogli pregledati. Prije slanja možete ga pregledati.</string>
 
     <!-- SupportEmailUtil -->
-<<<<<<< HEAD
-    <string name="SupportEmailUtil_support_email" translatable="false">support@molly.im</string>
-=======
-  <!-- Removed by excludeNonTranslatables <string name="SupportEmailUtil_support_email" translatable="false">support@signal.org</string> -->
->>>>>>> cb0e7ade
+  <!-- Removed by excludeNonTranslatables <string name="SupportEmailUtil_support_email" translatable="false">support@molly.im</string> -->
     <string name="SupportEmailUtil_filter">Filter:</string>
     <string name="SupportEmailUtil_device_info">Podaci o uređaju:</string>
     <string name="SupportEmailUtil_android_version">Verzija Androida:</string>
@@ -2201,11 +2153,6 @@
     <string name="MessageNotifier_reply">Odgovori</string>
     <string name="MessageNotifier_signal_message">Signal poruka</string>
     <string name="MessageNotifier_unsecured_sms">Nezaštićen SMS</string>
-<<<<<<< HEAD
-    <string name="MessageNotifier_you_may_have_new_messages">Možda imate novih poruka</string>
-    <string name="MessageNotifier_open_signal_to_check_for_recent_notifications">Otvorite Molly da provjerite zadnja obavještenja.</string>
-=======
->>>>>>> cb0e7ade
     <string name="MessageNotifier_contact_message">%1$s %2$s</string>
     <string name="MessageNotifier_unknown_contact_message">Kontakt</string>
     <string name="MessageNotifier_reacted_s_to_s">Reagovao/la je sa %1$s na: \"%2$s\".</string>
@@ -2326,12 +2273,7 @@
     <string name="change_passphrase_activity__repeat_new_passphrase">Ponovite novu lozinku</string>
 
     <!-- contact_selection_activity -->
-<<<<<<< HEAD
-    <string name="contact_selection_activity__enter_name_or_number">Unesite ime ili broj</string>
     <string name="contact_selection_activity__invite_to_signal">Pozovite u Molly</string>
-=======
-    <string name="contact_selection_activity__invite_to_signal">Pozovite u Signal</string>
->>>>>>> cb0e7ade
     <string name="contact_selection_activity__new_group">Nova grupa</string>
 
     <!-- contact_filter_toolbar -->
@@ -3039,15 +2981,9 @@
     <string name="PaymentsHomeFragment__payments_deactivated">Plaćanja su deaktivirana.</string>
     <string name="PaymentsHomeFragment__payment_failed">Plaćanje nije uspjelo</string>
     <string name="PaymentsHomeFragment__details">Detalji</string>
-<<<<<<< HEAD
-    <string name="PaymentsHomeFragment__learn_more__activate_payments" translatable="false">https://support.signal.org/hc/articles/360057625692#payments_activate -</string>
-    <string name="PaymentsHomeFragment__you_can_use_signal_to_send">Možete koristiti Molly za slanje i primanje MobileCoina. Sve uplate i isplate podliježu Uslovima korištenja MobileCoina i MobileCoin novčanika. Ovo je probna verzija i možete se susresti s greškama i situacijom da izgubljene uplate/isplate ili raspoloživa sredstva nije moguće vratiti. </string>
-=======
   <!-- Removed by excludeNonTranslatables <string name="PaymentsHomeFragment__learn_more__activate_payments" translatable="false">https://support.signal.org/hc/articles/360057625692#payments_activate  </string>
-    <string name="PaymentsHomeFragment__you_can_use_signal_to_send">Možete koristiti Signal za slanje i primanje MobileCoina. Sve uplate i isplate podliježu Uslovima korištenja MobileCoina i MobileCoin novčanika. Ovo je probna verzija i možete se susresti s greškama i situacijom da izgubljene uplate/isplate ili raspoloživa sredstva nije moguće vratiti. </string> -->
->>>>>>> cb0e7ade
+    <string name="PaymentsHomeFragment__you_can_use_signal_to_send">Možete koristiti Molly za slanje i primanje MobileCoina. Sve uplate i isplate podliježu Uslovima korištenja MobileCoina i MobileCoin novčanika. Ovo je probna verzija i možete se susresti s greškama i situacijom da izgubljene uplate/isplate ili raspoloživa sredstva nije moguće vratiti. </string> -->
     <string name="PaymentsHomeFragment__activate">Aktiviraj</string>
     <string name="PaymentsHomeFragment__view_mobile_coin_terms">Pregledaj uslove korištenja MobileCoina</string>
     <string name="PaymentsHomeFragment__payments_not_available">Plaćanja preko Mollya više nisu dostupna. Još uvijek možete prenijeti sredstva na berzu, ali više ne možete vršiti isplate i uplate niti dodavati sredstva.</string>
