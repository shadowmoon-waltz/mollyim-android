--- conflicted
+++ resolved
@@ -1804,12 +1804,8 @@
     <string name="RegistrationActivity_unable_to_connect_to_service">ಸೇವೆಗೆ ಸಂಪರ್ಕಿಸಲು ಸಾಧ್ಯವಿಲ್ಲ. ದಯವಿಟ್ಟು ನೆಟ್‌ವರ್ಕ್ ಸಂಪರ್ಕವನ್ನು ಪರಿಶೀಲಿಸಿ ಮತ್ತು ಮತ್ತೆ ಪ್ರಯತ್ನಿಸಿ.</string>
     <string name="RegistrationActivity_non_standard_number_format">ಪ್ರಮಾಣೀಕೃತವಲ್ಲದ ಸಂಖ್ಯಾ ಸ್ವರೂಪ</string>
     <string name="RegistrationActivity_the_number_you_entered_appears_to_be_a_non_standard">ನೀವು ನಮೂದಿಸಿದ ಸಂಖ್ಯೆ (%1$s) ಪ್ರಮಾಣೀಕೃತವಲ್ಲದ ಸ್ವರೂಪದಲ್ಲಿ ಕಾಣಿಸುತ್ತಿದೆ.\n\nನೀವು ಅಂದುಕೊಂಡಿದ್ದು ಇದೇನಾ %2$s?</string>
-<<<<<<< HEAD
     <string name="RegistrationActivity_signal_android_phone_number_format">Molly ಆಂಡ್ರಾಯ್ಡ್ - ಫೋನ್ ಸಂಖ್ಯೆ ಸ್ವರೂಪ</string>
-=======
-    <string name="RegistrationActivity_signal_android_phone_number_format">Signal ಆಂಡ್ರಾಯ್ಡ್ - ಫೋನ್ ಸಂಖ್ಯೆ ಸ್ವರೂಪ</string>
     <!--    Small "toast" notification to the user confirming that they have requested a new code via voice call.-->
->>>>>>> f3c6f2e3
     <string name="RegistrationActivity_call_requested">ಕರೆ ವಿನಂತಿಸಲಾಗಿದೆ</string>
     <!--    Small "toast" notification to the user confirming that they have requested a new code via SMS.-->
     <string name="RegistrationActivity_sms_requested">SMS ವಿನಂತಿಸಲಾಗಿದೆ</string>
@@ -3473,15 +3469,15 @@
     <!-- Phone number heading displayed as a screen title -->
     <string name="preferences_app_protection__phone_number">ದೂರವಾಣಿ ಸಂಖ್ಯೆ</string>
     <!-- Subtext below option to launch into phone number privacy settings screen -->
-    <string name="preferences_app_protection__choose_who_can_see">ನಿಮ್ಮ ಫೋನ್ ಸಂಖ್ಯೆಯನ್ನು ಯಾರು ನೋಡಬಹುದು ಮತ್ತು ಅದರ ಮೂಲಕ Signal ನಲ್ಲಿ ನಿಮ್ಮನ್ನು ಯಾರು ಸಂಪರ್ಕಿಸಬಹುದು ಎಂಬುದನ್ನು ಆಯ್ಕೆಮಾಡಿ.</string>
+    <string name="preferences_app_protection__choose_who_can_see">ನಿಮ್ಮ ಫೋನ್ ಸಂಖ್ಯೆಯನ್ನು ಯಾರು ನೋಡಬಹುದು ಮತ್ತು ಅದರ ಮೂಲಕ Molly ನಲ್ಲಿ ನಿಮ್ಮನ್ನು ಯಾರು ಸಂಪರ್ಕಿಸಬಹುದು ಎಂಬುದನ್ನು ಆಯ್ಕೆಮಾಡಿ.</string>
     <!-- Section title above two radio buttons for enabling and disabling phone number display -->
     <string name="PhoneNumberPrivacySettingsFragment__who_can_see_my_number">ನನ್ನ ಸಂಖ್ಯೆಯನ್ನು ಯಾರು ನೋಡಬಹುದು</string>
     <!-- Subtext below radio buttons when who can see my number is set to nobody -->
-    <string name="PhoneNumberPrivacySettingsFragment__nobody_will_see">Signal ನಲ್ಲಿ ನಿಮ್ಮ ಫೋನ್ ಸಂಖ್ಯೆಯನ್ನು ಯಾರೂ ನೋಡಲಾಗುವುದಿಲ್ಲ</string>
+    <string name="PhoneNumberPrivacySettingsFragment__nobody_will_see">Molly ನಲ್ಲಿ ನಿಮ್ಮ ಫೋನ್ ಸಂಖ್ಯೆಯನ್ನು ಯಾರೂ ನೋಡಲಾಗುವುದಿಲ್ಲ</string>
     <!-- Section title above two radio buttons for enabling and disabling whether users can find me by my phone number  -->
     <string name="PhoneNumberPrivacySettingsFragment__who_can_find_me_by_number">ಸಂಖ್ಯೆಯ ಮೂಲಕ ನನ್ನನ್ನು ಯಾರು ಕಂಡುಹಿಡಿಯಬಹುದು</string>
     <!-- Subtext below radio buttons when who can see my number is set to everyone -->
-    <string name="PhoneNumberPrivacySettingsFragment__your_phone_number">ನೀವು ಸಂದೇಶ ಕಳುಹಿಸುವ ಜನರಿಗೆ ಮತ್ತು ಗುಂಪುಗಳಿಗೆ ನಿಮ್ಮ ಫೋನ್ ಸಂಖ್ಯೆ ಕಾಣಿಸುತ್ತದೆ. ತಮ್ಮ ಫೋನ್ ಸಂಪರ್ಕಗಳಲ್ಲಿ ನಿಮ್ಮ ಸಂಖ್ಯೆಯನ್ನು ಹೊಂದಿರುವ ಜನರೂ ಸಹ Signal ನಲ್ಲಿ ಅದನ್ನು ನೋಡುತ್ತಾರೆ.</string>
+    <string name="PhoneNumberPrivacySettingsFragment__your_phone_number">ನೀವು ಸಂದೇಶ ಕಳುಹಿಸುವ ಜನರಿಗೆ ಮತ್ತು ಗುಂಪುಗಳಿಗೆ ನಿಮ್ಮ ಫೋನ್ ಸಂಖ್ಯೆ ಕಾಣಿಸುತ್ತದೆ. ತಮ್ಮ ಫೋನ್ ಸಂಪರ್ಕಗಳಲ್ಲಿ ನಿಮ್ಮ ಸಂಖ್ಯೆಯನ್ನು ಹೊಂದಿರುವ ಜನರೂ ಸಹ Molly ನಲ್ಲಿ ಅದನ್ನು ನೋಡುತ್ತಾರೆ.</string>
     <string name="PhoneNumberPrivacy_everyone">ಎಲ್ಲರೂ</string>
     <string name="PhoneNumberPrivacy_my_contacts">ನನ್ನ ಸಂಪರ್ಕಗಳು</string>
     <string name="PhoneNumberPrivacy_nobody">ಯಾರೂ ಇಲ್ಲ</string>
@@ -3860,20 +3856,12 @@
     <!-- DeactivateWalletFragment -->
     <string name="DeactivateWalletFragment__deactivate_wallet">ವಾಲೆಟ್ ನಿಷ್ಕ್ರಿಯಗೊಳಿಸಿ</string>
     <string name="DeactivateWalletFragment__your_balance">ನಿಮ್ಮ ಬ್ಯಾಲೆನ್ಸ್</string>
-<<<<<<< HEAD
-    <string name="DeactivateWalletFragment__its_recommended_that_you">ಪೇಮೆಂಟ್ಸ್ ಅನ್ನು ನಿಷ್ಕ್ರಿಯಗೊಳಿಸುವದಕ್ಕೂ ಮುನ್ನ ಇನ್ನೊಂದು ವಾಲೆಟ್‌ಗೆ ನಿಮ್ಮ ಹಣವನ್ನು ವರ್ಗಾವಣೆ ಮಾಡಿಕೊಳ್ಳುವುದನ್ನು ನಿಮಗೆ ಶಿಫಾರಸು ಮಾಡಲಾಗಿದೆ. ಈಗ ನಿಮ್ಮ ಹಣವನ್ನು ವರ್ಗಾವಣೆ ಮಾಡದಿರಲು ನೀವು ಆಯ್ಕೆ ಮಾಡಿಕೊಂಡರೆ, ಪೇಮೆಂಟ್‌ಗಳನ್ನು ನೀವು ಪುನಃ ಸಕ್ರಿಯಗೊಳಿಸಿದರೆ Molly ಗೆ ಲಿಂಕ್‌ ಮಾಡಿದ ನಿಮ್ಮ ವಾಲೆಟ್‌ನಲ್ಲಿಯೇ ಅವು ಇರುತ್ತವೆ.</string>
-=======
-    <string name="DeactivateWalletFragment__its_recommended_that_you">ಪಾವತಿಗಳನ್ನು ನಿಷ್ಕ್ರಿಯಗೊಳಿಸುವುದಕ್ಕೂ ಮುನ್ನ ಇನ್ನೊಂದು ವಾಲೆಟ್ ವಿಳಾಸಕ್ಕೆ ನಿಮ್ಮ ಹಣವನ್ನು ವರ್ಗಾವಣೆ ಮಾಡಿಕೊಳ್ಳುವುದನ್ನು ನಿಮಗೆ ಶಿಫಾರಸು ಮಾಡಲಾಗಿದೆ. ಈಗ ನಿಮ್ಮ ಹಣವನ್ನು ವರ್ಗಾವಣೆ ಮಾಡದಿರಲು ನೀವು ಆಯ್ಕೆ ಮಾಡಿಕೊಂಡರೆ, ಪಾವತಿಗಳನ್ನು ನೀವು ಪುನಃ ಸಕ್ರಿಯಗೊಳಿಸಿದರೆ Signal ಗೆ ಲಿಂಕ್‌ ಮಾಡಿದ ನಿಮ್ಮ ವಾಲೆಟ್‌ನಲ್ಲಿಯೇ ಅವು ಇರುತ್ತವೆ.</string>
->>>>>>> f3c6f2e3
+    <string name="DeactivateWalletFragment__its_recommended_that_you">ಪಾವತಿಗಳನ್ನು ನಿಷ್ಕ್ರಿಯಗೊಳಿಸುವುದಕ್ಕೂ ಮುನ್ನ ಇನ್ನೊಂದು ವಾಲೆಟ್ ವಿಳಾಸಕ್ಕೆ ನಿಮ್ಮ ಹಣವನ್ನು ವರ್ಗಾವಣೆ ಮಾಡಿಕೊಳ್ಳುವುದನ್ನು ನಿಮಗೆ ಶಿಫಾರಸು ಮಾಡಲಾಗಿದೆ. ಈಗ ನಿಮ್ಮ ಹಣವನ್ನು ವರ್ಗಾವಣೆ ಮಾಡದಿರಲು ನೀವು ಆಯ್ಕೆ ಮಾಡಿಕೊಂಡರೆ, ಪಾವತಿಗಳನ್ನು ನೀವು ಪುನಃ ಸಕ್ರಿಯಗೊಳಿಸಿದರೆ Molly ಗೆ ಲಿಂಕ್‌ ಮಾಡಿದ ನಿಮ್ಮ ವಾಲೆಟ್‌ನಲ್ಲಿಯೇ ಅವು ಇರುತ್ತವೆ.</string>
     <string name="DeactivateWalletFragment__transfer_remaining_balance">ಉಳಿದ ಬ್ಯಾಲೆನ್ಸ್ ಅನ್ನು ವರ್ಗಾವಣೆ ಮಾಡಿ</string>
     <string name="DeactivateWalletFragment__deactivate_without_transferring">ವರ್ಗಾಯಿಸದೆ ನಿಷ್ಕ್ರಿಯಗೊಳಿಸಿ</string>
     <string name="DeactivateWalletFragment__deactivate">ನಿಷ್ಕ್ರಿಯಗೊಳಿಸಿ</string>
     <string name="DeactivateWalletFragment__deactivate_without_transferring_question">ವರ್ಗಾವಣೆ ಮಾಡದೇ ನಿಷ್ಕ್ರಿಯಗೊಳಿಸುವುದೇ?</string>
-<<<<<<< HEAD
-    <string name="DeactivateWalletFragment__your_balance_will_remain">ನೀವು ಪೇಮೆಂಟ್ಸ್ ಪುನಃ ಸಕ್ರಿಯಗೊಳಿಸಲು ನೀವು ಆಯ್ಕೆ ಮಾಡಿಕೊಂಡರೆ, Molly ಗೆ ಲಿಂಕ್ ಮಾಡಿದ ನಿಮ್ಮ ವಾಲೆಟ್‌ನಲ್ಲಿ ನಿಮ್ಮ ಬ್ಯಾಲೆನ್ಸ್ ಇರುತ್ತದೆ.</string>
-=======
-    <string name="DeactivateWalletFragment__your_balance_will_remain">ನೀವು ಪಾವತಿಗಳನ್ನು ಪುನಃ ಸಕ್ರಿಯಗೊಳಿಸಲು ಆಯ್ಕೆ ಮಾಡಿಕೊಂಡರೆ, Signal ಗೆ ಲಿಂಕ್ ಮಾಡಿದ ನಿಮ್ಮ ವಾಲೆಟ್‌ನಲ್ಲಿ ನಿಮ್ಮ ಬ್ಯಾಲೆನ್ಸ್ ಇರುತ್ತದೆ.</string>
->>>>>>> f3c6f2e3
+    <string name="DeactivateWalletFragment__your_balance_will_remain">ನೀವು ಪಾವತಿಗಳನ್ನು ಪುನಃ ಸಕ್ರಿಯಗೊಳಿಸಲು ಆಯ್ಕೆ ಮಾಡಿಕೊಂಡರೆ, Molly ಗೆ ಲಿಂಕ್ ಮಾಡಿದ ನಿಮ್ಮ ವಾಲೆಟ್‌ನಲ್ಲಿ ನಿಮ್ಮ ಬ್ಯಾಲೆನ್ಸ್ ಇರುತ್ತದೆ.</string>
     <string name="DeactivateWalletFragment__error_deactivating_wallet">ವಾಲೆಟ್ ನಿಷ್ಕ್ರಿಯಗೊಳಿಸುವಲ್ಲಿ ದೋಷ.</string>
   <!-- Removed by excludeNonTranslatables <string name="DeactivateWalletFragment__learn_more__we_recommend_transferring_your_funds" translatable="false">https://support.signal.org/hc/articles/360057625692#payments_deactivate</string> -->
 
