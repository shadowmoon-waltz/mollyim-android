--- conflicted
+++ resolved
@@ -102,14 +102,9 @@
 
     <!-- AttachmentManager -->
     <string name="AttachmentManager_cant_open_media_selection">ಈ ಮೀಡಿಯಾ ತೆರೆಯಲು ಸಾಮರ್ಥ್ಯವಿರುವ ಅಪ್ಲಿಕೇಶನ್ ಹುಡುಕಲು ಸಾಧ್ಯವಾಗಿಲ್ಲ.</string>
-<<<<<<< HEAD
     <string name="AttachmentManager_signal_requires_the_external_storage_permission_in_order_to_attach_photos_videos_or_audio">ಫೋಟೊಗಳು, ವೀಡಿಯೋಗಳು ಅಥವಾ ಆಡಿಯೋಗಳನ್ನು ಲಗತ್ತಿಸಲು Molly ಗೆ ಸ್ಟೋರೇಜ್ ಅನುಮತಿಯ ಅಗತ್ಯವಿರುತ್ತದೆ, ಆದರೆ ಅದನ್ನು ಶಾಶ್ವತವಾಗಿ ನಿರಾಕರಿಸಲಾಗಿದೆ. ದಯವಿಟ್ಟು ಆ್ಯಪ್ ಸೆಟ್ಟಿಂಗ್ಸ್ ಮೆನುಗೆ ಮುಂದುವರಿಯಿರಿ, \"ಅನುಮತಿಗಳು\" ಆಯ್ಕೆ ಮಾಡಿ ಮತ್ತು \"ಸ್ಟೋರೇಜ್\" ಸಕ್ರಿಯಗೊಳಿಸಿ.</string>
     <string name="AttachmentManager_signal_requires_contacts_permission_in_order_to_attach_contact_information">ಸಂಪರ್ಕ ಮಾಹಿತಿಯನ್ನು ಲಗತ್ತಿಸಲು Molly ಸಂಪರ್ಕಗಳ ಅನುಮತಿ ಅಗತ್ಯವಿರುತ್ತದೆ, ಆದರೆ ಅದನ್ನು ಶಾಶ್ವತವಾಗಿ ನಿರಾಕರಿಸಲಾಗಿದೆ. ದಯವಿಟ್ಟು ಅಪ್ಲಿಕೇಶನ್ ಸೆಟ್ಟಿಂಗ್‌ಗಳ ಮೆನುಗೆ ಮುಂದುವರಿಯಿರಿ, \"ಅನುಮತಿಗಳು\" ಆಯ್ಕೆಮಾಡಿ ಮತ್ತು \"ಸಂಪರ್ಕಗಳು\" ಸಕ್ರಿಯಗೊಳಿಸಿ.</string>
     <string name="AttachmentManager_signal_requires_location_information_in_order_to_attach_a_location">ಸ್ಥಳ ಮಾಹಿತಿಯನ್ನು ಲಗತ್ತಿಸಲು Molly ಗೆ ಸ್ಥಳ ಅನುಮತಿಯ ಅಗತ್ಯವಿರುತ್ತದೆ, ಆದರೆ ಅದನ್ನು ಶಾಶ್ವತವಾಗಿ ನಿರಾಕರಿಸಲಾಗಿದೆ. ದಯವಿಟ್ಟು ಆ್ಯಪ್ ಸೆಟ್ಟಿಂಗ್‌ಗಳ ಮೆನುಗೆ ಮುಂದುವರಿಯಿರಿ, \"ಅನುಮತಿಗಳು\" ಆಯ್ಕೆಮಾಡಿ ಮತ್ತು \"ಸ್ಥಳ\" ಸಕ್ರಿಯಗೊಳಿಸಿ.</string>
-=======
-    <string name="AttachmentManager_signal_requires_the_external_storage_permission_in_order_to_attach_photos_videos_or_audio">ಫೋಟೊಗಳು, ವೀಡಿಯೋಗಳು ಅಥವಾ ಆಡಿಯೋಗಳನ್ನು ಲಗತ್ತಿಸಲು Signal ಗೆ ಸ್ಟೋರೇಜ್ ಅನುಮತಿಯ ಅಗತ್ಯವಿರುತ್ತದೆ, ಆದರೆ ಅದನ್ನು ಶಾಶ್ವತವಾಗಿ ನಿರಾಕರಿಸಲಾಗಿದೆ. ದಯವಿಟ್ಟು ಆ್ಯಪ್ ಸೆಟ್ಟಿಂಗ್ಸ್ ಮೆನುಗೆ ಮುಂದುವರಿಯಿರಿ, \"ಅನುಮತಿಗಳು\" ಆಯ್ಕೆ ಮಾಡಿ ಮತ್ತು \"ಸ್ಟೋರೇಜ್\" ಸಕ್ರಿಯಗೊಳಿಸಿ.</string>
-    <string name="AttachmentManager_signal_requires_contacts_permission_in_order_to_attach_contact_information">ಸಂಪರ್ಕ ಮಾಹಿತಿಯನ್ನು ಲಗತ್ತಿಸಲು Signal ಸಂಪರ್ಕಗಳ ಅನುಮತಿ ಅಗತ್ಯವಿರುತ್ತದೆ, ಆದರೆ ಅದನ್ನು ಶಾಶ್ವತವಾಗಿ ನಿರಾಕರಿಸಲಾಗಿದೆ. ದಯವಿಟ್ಟು ಅಪ್ಲಿಕೇಶನ್ ಸೆಟ್ಟಿಂಗ್‌ಗಳ ಮೆನುಗೆ ಮುಂದುವರಿಯಿರಿ, \"ಅನುಮತಿಗಳು\" ಆಯ್ಕೆಮಾಡಿ ಮತ್ತು \"ಸಂಪರ್ಕಗಳು\" ಸಕ್ರಿಯಗೊಳಿಸಿ.</string>
-    <string name="AttachmentManager_signal_requires_location_information_in_order_to_attach_a_location">ಸ್ಥಳ ಮಾಹಿತಿಯನ್ನು ಲಗತ್ತಿಸಲು Signal ಗೆ ಸ್ಥಳ ಅನುಮತಿಯ ಅಗತ್ಯವಿರುತ್ತದೆ, ಆದರೆ ಅದನ್ನು ಶಾಶ್ವತವಾಗಿ ನಿರಾಕರಿಸಲಾಗಿದೆ. ದಯವಿಟ್ಟು ಆ್ಯಪ್ ಸೆಟ್ಟಿಂಗ್‌ಗಳ ಮೆನುಗೆ ಮುಂದುವರಿಯಿರಿ, \"ಅನುಮತಿಗಳು\" ಆಯ್ಕೆಮಾಡಿ ಮತ್ತು \"ಸ್ಥಳ\" ಸಕ್ರಿಯಗೊಳಿಸಿ.</string>
     <!-- Alert dialog title to show the recipient has not activated payments -->
     <string name="AttachmentManager__not_activated_payments">%1$s hasn\'t activated Payments </string>
     <!-- Alert dialog description to send the recipient a request to activate payments -->
@@ -118,7 +113,6 @@
     <string name="AttachmentManager__send_request">Send request</string>
     <!-- Alert dialog button to cancel dialog -->
     <string name="AttachmentManager__cancel">ರದ್ದುಮಾಡಿ</string>
->>>>>>> fc3db538
 
     <!-- AttachmentUploadJob -->
     <string name="AttachmentUploadJob_uploading_media">ಮೀಡಿಯಾವನ್ನು ಅಪ್ಲೋಡ್ ಮಾಡಲಾಗುತ್ತಿದೆ…</string>
@@ -1462,7 +1456,7 @@
     <!-- In-conversation update message to indicate that the current contact is sms only and will need to migrate to signal to continue the conversation in signal. -->
     <string name="MessageRecord__you_will_no_longer_be_able_to_send_sms_messages_from_signal_soon">ಶೀಘ್ರದಲ್ಲೇ Signal ನಿಂದ SMS ಮೆಸೇಜ್ ಗಳನ್ನು ಕಳುಹಿಸಲು ನಿಮಗೆ ಸಾಧ್ಯವಾಗುವುದಿಲ್ಲ. ಇಲ್ಲಿ ಸಂಭಾಷಣೆಯನ್ನು ಉಳಿಸಿಕೊಳ್ಳಲು %1$s ಅವರನ್ನು Signal ಗೆ ಆಹ್ವಾನಿಸಿ.</string>
     <!-- In-conversation update message to indicate that the current contact is sms only and will need to migrate to signal to continue the conversation in signal. -->
-    <string name="MessageRecord__you_can_no_longer_send_sms_messages_in_signal">Signal ನಲ್ಲಿ SMS ಮೆಸೇಜ್ ಗಳನ್ನು ಕಳುಹಿಸಲು ನಿಮಗೆ ಇನ್ನು ಸಾಧ್ಯವಿಲ್ಲ. ಇಲ್ಲಿ ಸಂಭಾಷಣೆಯನ್ನು ಉಳಿಸಿಕೊಳ್ಳಲು %1$s ಅವರನ್ನು Signal ಗೆ ಆಹ್ವಾನಿಸಿ.</string>
+    <string name="MessageRecord__you_can_no_longer_send_sms_messages_in_signal">Molly ನಲ್ಲಿ SMS ಮೆಸೇಜ್ ಗಳನ್ನು ಕಳುಹಿಸಲು ನಿಮಗೆ ಇನ್ನು ಸಾಧ್ಯವಿಲ್ಲ. ಇಲ್ಲಿ ಸಂಭಾಷಣೆಯನ್ನು ಉಳಿಸಿಕೊಳ್ಳಲು %1$s ಅವರನ್ನು Molly ಗೆ ಆಹ್ವಾನಿಸಿ.</string>
 
     <!-- MessageRequestBottomView -->
     <string name="MessageRequestBottomView_accept">ಒಪ್ಪಿಕೊಳ್ಳಿ</string>
