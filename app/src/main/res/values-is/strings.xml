--- conflicted
+++ resolved
@@ -753,16 +753,8 @@
   <string name="InviteActivity_cancel">Hætta við</string>
   <string name="InviteActivity_sending">Sendi…</string>
   <string name="InviteActivity_invitations_sent">Boðskort voru send!</string>
-<<<<<<< HEAD
   <string name="InviteActivity_invite_to_signal">Bjóða á Molly</string>
-  <plurals name="InviteActivity_send_sms_to_friends">
-    <item quantity="one">SENDA SMS TIL %d VINAR</item>
-    <item quantity="other">SENDA SMS TIL %d VINA</item>
-  </plurals>
-=======
-  <string name="InviteActivity_invite_to_signal">Bjóða á Signal</string>
   <string name="InviteActivity_send_sms">Senda SMS (%d)</string>
->>>>>>> 520fe481
   <plurals name="InviteActivity_send_sms_invites">
     <item quantity="one">Senda %d SMS boð?</item>
     <item quantity="other">Senda %d SMS boð?</item>
