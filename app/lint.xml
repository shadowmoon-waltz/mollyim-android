--- conflicted
+++ resolved
@@ -43,10 +43,7 @@
     </issue>
 
     <issue id="OptionalUsedAsFieldOrParameterType" severity="ignore" />
-<<<<<<< HEAD
+    <issue id="SameParameterValue" severity="ignore" />
 
     <issue id="ForegroundServiceType" severity="warning" />
-=======
-    <issue id="SameParameterValue" severity="ignore" />
->>>>>>> 7f42f358
 </lint>