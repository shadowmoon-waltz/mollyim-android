--- conflicted
+++ resolved
@@ -41,9 +41,5 @@
         <ignore path="*/org/thoughtcrime/securesms/jobs/StickerPackDownloadJob.java" />
     </issue>
 
-<<<<<<< HEAD
-    <issue id="FragmentLiveDataObserve" severity="warning" />
-=======
     <issue id="OptionalUsedAsFieldOrParameterType" severity="ignore" />
->>>>>>> 36c882e3
 </lint>