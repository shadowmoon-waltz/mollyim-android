--- conflicted
+++ resolved
@@ -8,15 +8,8 @@
   id("molly")
 }
 
-<<<<<<< HEAD
-val canonicalVersionCode = 1560
-val canonicalVersionName = "7.48.0"
-=======
-apply(from = "static-ips.gradle.kts")
-
 val canonicalVersionCode = 1561
 val canonicalVersionName = "7.48.1"
->>>>>>> 943c1b0a
 val currentHotfixVersion = 0
 val maxHotfixVersions = 100
 val mollyRevision = 1
