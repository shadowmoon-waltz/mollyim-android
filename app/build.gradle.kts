--- conflicted
+++ resolved
@@ -19,14 +19,9 @@
   from("fix-profm.gradle")
 }
 
-<<<<<<< HEAD
-val canonicalVersionCode = 1421
-val canonicalVersionName = "7.8.1"
-val mollyRevision = 1
-=======
 val canonicalVersionCode = 1428
 val canonicalVersionName = "7.9.6"
->>>>>>> 26bd59c3
+val mollyRevision = 1
 
 val postFixSize = 100
 
@@ -79,13 +74,6 @@
   }
 }
 
-<<<<<<< HEAD
-=======
-ktlint {
-  version.set("1.2.1")
-}
-
->>>>>>> 26bd59c3
 android {
   namespace = "org.thoughtcrime.securesms"
 
@@ -507,12 +495,7 @@
   implementation(libs.kotlinx.collections.immutable)
   implementation(libs.accompanist.permissions)
   implementation(libs.kotlin.stdlib.jdk8)
-<<<<<<< HEAD
-=======
-  implementation(libs.kotlin.reflect)
-  implementation(libs.kotlinx.coroutines.play.services)
-  implementation(libs.jackson.module.kotlin)
->>>>>>> 26bd59c3
+  "gmsImplementation"(libs.kotlinx.coroutines.play.services)
   implementation(libs.rxjava3.rxandroid)
   implementation(libs.rxjava3.rxkotlin)
   implementation(libs.rxdogtag)
