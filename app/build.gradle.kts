--- conflicted
+++ resolved
@@ -19,14 +19,9 @@
   from("fix-profm.gradle")
 }
 
-<<<<<<< HEAD
-val canonicalVersionCode = 1407
-val canonicalVersionName = "7.3.1"
-val mollyRevision = 1
-=======
 val canonicalVersionCode = 1409
 val canonicalVersionName = "7.4.1"
->>>>>>> 9553c940
+val mollyRevision = 1
 
 val postFixSize = 100
 
