--- conflicted
+++ resolved
@@ -333,16 +333,14 @@
         ['com.tomergoldst.android:tooltips:1.0.6',
          '4c56697dd1ad64b8066535c61f961a6d901e7ae5d97ae27084ba40ad620349b6'],
 
-<<<<<<< HEAD
         ['im.molly:argon2:13.1-1',
          '43542ba5be6540faee564f5f532564f062a02aacd76801dce8bdb931aad4d065'],
 
         ['me.gosimple:nbvcxz:1.4.3',
          '1a7a4f3207b64795db3f491567401812fcd50f63b19db375eabee6c8b5bb4fc1'],
-=======
+
         ['dnsjava:dnsjava:2.1.9',
          '072bba34267ffad8907c30a99a6b68f900782f3191454d278e395e289d478446'],
->>>>>>> b1a20000
 
         ['me.leolin:ShortcutBadger:1.1.16',
          'e3cb3e7625892129b0c92dd5e4bc649faffdd526d5af26d9c45ee31ff8851774'],
@@ -368,16 +366,8 @@
         ['org.signal:android-database-sqlcipher:3.5.9-S3',
          '33d4063336893af00b9d68b418e7b290cace74c20ce8aacffddc0911010d3d73'],
 
-<<<<<<< HEAD
-        ['org.signal:ringrtc-android:1.2.0',
-         '9ed01d209774d12c6e466a55a944a9e1f7d5d0718eaedf0d562124331cc8f6d4'],
-=======
-        ['org.signal:argon2:13.1',
-         '0f686ccff0d4842bfcc74d92e8dc780a5f159b9376e37a1189fabbcdac458bef'],
-
         ['org.signal:ringrtc-android:1.3.2',
          'f59abe9f33a835cf2ab00953994fe5de477cc4107caec3fe2b2bb778325b6384'],
->>>>>>> b1a20000
 
         ['org.signal:signal-metadata-java:0.1.0',
          'f3faa23b7d9b5096d12979c35679d1e3b5e007522d8bef167a28e456f2a7c7d9'],
