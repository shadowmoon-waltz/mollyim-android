<?xml version="1.0" encoding="utf-8"?>
<manifest xmlns:android="http://schemas.android.com/apk/res/android"
          xmlns:tools="http://schemas.android.com/tools"
          package="org.thoughtcrime.securesms">

    <uses-sdk tools:overrideLibrary="com.amulyakhare.textdrawable,com.astuetz.pagerslidingtabstrip,pl.tajchert.waitingdots,com.h6ah4i.android.multiselectlistpreferencecompat,android.support.v13,com.davemorrissey.labs.subscaleview,com.tomergoldst.tooltips,com.klinker.android.send_message,com.takisoft.colorpicker,android.support.v14.preference"/>

    <permission android:name="${applicationId}.ACCESS_SECRETS"
                android:label="Access to TextSecure Secrets"
                android:protectionLevel="signature" />

    <uses-feature android:name="android.hardware.camera" android:required="false" />
    <uses-feature android:name="android.hardware.bluetooth" android:required="false" />
    <uses-feature android:name="android.hardware.location" android:required="false"/>
    <uses-feature android:name="android.hardware.location.network" android:required="false"/>
    <uses-feature android:name="android.hardware.location.gps" android:required="false"/>
    <uses-feature android:name="android.hardware.microphone" android:required="false"/>
    <uses-feature android:name="android.hardware.wifi" android:required="false"/>
    <uses-feature android:name="android.hardware.portrait" android:required="false"/>
    <uses-feature android:name="android.hardware.touchscreen" android:required="false"/>

    <uses-permission android:name="android.permission.USE_FINGERPRINT"/>
    <uses-permission android:name="${applicationId}.ACCESS_SECRETS"/>
    <uses-permission android:name="android.permission.READ_PROFILE"/>
    <uses-permission android:name="android.permission.WRITE_PROFILE"/>
    <uses-permission android:name="android.permission.BROADCAST_WAP_PUSH"
                     tools:ignore="ProtectedPermissions"/>
    <uses-permission android:name="android.permission.READ_CONTACTS"/>
    <uses-permission android:name="android.permission.WRITE_CONTACTS"/>

    <uses-permission android:name="android.permission.RECEIVE_SMS"/>
    <uses-permission android:name="android.permission.RECEIVE_MMS"/>
    <uses-permission android:name="android.permission.READ_SMS"/>
    <uses-permission android:name="android.permission.SEND_SMS"/>
    <uses-permission android:name="android.permission.WRITE_SMS"/>
    <uses-permission android:name="android.permission.READ_PHONE_STATE" />

    <uses-permission android:name="android.permission.WRITE_EXTERNAL_STORAGE" />

    <uses-permission android:name="android.permission.CAMERA" />

    <uses-permission android:name="android.permission.ACCESS_COARSE_LOCATION"/>
    <uses-permission android:name="android.permission.ACCESS_FINE_LOCATION"/>

    <uses-permission android:name="android.permission.RECORD_AUDIO" />
    <uses-permission android:name="android.permission.MODIFY_AUDIO_SETTINGS" />
    <uses-permission android:name="android.permission.READ_CALL_STATE"/>

    <!-- For sending/receiving events -->
    <uses-permission android:name="android.permission.WRITE_CALENDAR"/>
    <uses-permission android:name="android.permission.READ_CALENDAR"/>


    <!-- Normal -->
    <uses-permission android:name="android.permission.RECEIVE_BOOT_COMPLETED" />
    <uses-permission android:name="android.permission.VIBRATE"/>
    <uses-permission android:name="android.permission.ACCESS_NETWORK_STATE" />
    <uses-permission android:name="android.permission.CHANGE_NETWORK_STATE" />
    <uses-permission android:name="android.permission.WAKE_LOCK" />
    <uses-permission android:name="android.permission.INTERNET" />

    <uses-permission android:name="android.permission.GET_ACCOUNTS" />
    <uses-permission android:name="com.google.android.c2dm.permission.RECEIVE" />

    <!-- So we can add a TextSecure 'Account' -->
    <uses-permission android:name="android.permission.READ_SYNC_SETTINGS" />
    <uses-permission android:name="android.permission.WRITE_SYNC_SETTINGS" />
    <uses-permission android:name="android.permission.AUTHENTICATE_ACCOUNTS" />
    <uses-permission android:name="android.permission.USE_CREDENTIALS"/>

    <!-- For conversation 'shortcuts' on the desktop -->
    <uses-permission android:name="android.permission.INSTALL_SHORTCUT"/>
    <uses-permission android:name="com.android.launcher.permission.INSTALL_SHORTCUT" />

    <!-- For fixing MMS -->
    <uses-permission android:name="android.permission.ACCESS_WIFI_STATE"/>
    <uses-permission android:name="android.permission.CHANGE_WIFI_STATE"/>

    <!-- Set image as wallpaper -->
    <uses-permission android:name="android.permission.SET_WALLPAPER"/>

    <uses-permission android:name="android.permission.BLUETOOTH" />
    <uses-permission android:name="android.permission.BROADCAST_STICKY" />

    <uses-permission android:name="android.permission.CALL_PHONE" />
    <uses-permission android:name="android.permission.DISABLE_KEYGUARD" />
    <uses-permission android:name="android.permission.RAISED_THREAD_PRIORITY" />
    <uses-permission android:name="android.permission.REQUEST_IGNORE_BATTERY_OPTIMIZATIONS"/>

    <application android:name=".ApplicationContext"
                 android:icon="@mipmap/ic_launcher"
                 android:label="@string/app_name"
                 android:supportsRtl="true"
                 tools:replace="android:allowBackup"
                 android:allowBackup="false"
                 android:theme="@style/TextSecure.LightTheme"
                 android:largeHeap="true">

    <meta-data
            android:name="com.google.android.geo.API_KEY"
            android:value="AIzaSyCSx9xea86GwDKGznCAULE9Y5a8b-TfN9U"/>

    <meta-data android:name="com.google.android.gms.version"
               android:value="@integer/google_play_services_version" />

    <meta-data android:name="com.google.android.gms.car.application"
               android:resource="@xml/automotive_app_desc" />

    <meta-data android:name="firebase_analytics_collection_deactivated" android:value="true" />
    <meta-data android:name="google_analytics_adid_collection_enabled" android:value="false" />
    <meta-data android:name="firebase_messaging_auto_init_enabled" android:value="false" />

    <activity android:name="org.thoughtcrime.securesms.WebRtcCallActivity"
              android:excludeFromRecents="true"
              android:screenOrientation="portrait"
              android:configChanges="mcc|mnc|locale|touchscreen|keyboard|keyboardHidden|navigation|orientation|screenLayout|screenSize|fontScale"
              android:launchMode="singleTask"/>

    <activity android:name=".CountrySelectionActivity"
              android:configChanges="touchscreen|keyboard|keyboardHidden|orientation|screenLayout|screenSize"/>

    <activity android:name=".InviteActivity"
              android:theme="@style/TextSecure.HighlightTheme"
              android:windowSoftInputMode="stateHidden"
              android:parentActivityName=".ConversationListActivity"
              android:configChanges="touchscreen|keyboard|keyboardHidden|orientation|screenLayout|screenSize">
        <meta-data
            android:name="android.support.PARENT_ACTIVITY"
            android:value="org.thoughtcrime.securesms.ConversationListActivity" />
    </activity>

    <activity android:name=".PromptMmsActivity"
              android:label="Configure MMS Settings"
              android:windowSoftInputMode="stateUnchanged"
              android:configChanges="touchscreen|keyboard|keyboardHidden|orientation|screenLayout|screenSize"/>

    <activity android:name=".DeviceProvisioningActivity"
              android:configChanges="touchscreen|keyboard|keyboardHidden|orientation|screenLayout|screenSize">
        <intent-filter>
            <action android:name="android.intent.action.VIEW" />
            <category android:name="android.intent.category.DEFAULT" />
            <category android:name="android.intent.category.BROWSABLE" />
            <data android:scheme="tsdevice"/>
        </intent-filter>
    </activity>

    <activity android:name=".preferences.MmsPreferencesActivity"
               android:configChanges="touchscreen|keyboard|keyboardHidden|orientation|screenLayout|screenSize"/>

    <activity android:name=".ShareActivity"
              android:theme="@style/TextSecure.LightNoActionBar"
              android:excludeFromRecents="true"
              android:launchMode="singleTask"
              android:taskAffinity=""
              android:noHistory="true"
              android:windowSoftInputMode="stateHidden"
              android:configChanges="touchscreen|keyboard|keyboardHidden|orientation|screenLayout|screenSize">

        <intent-filter>
            <action android:name="android.intent.action.SEND" />
            <category android:name="android.intent.category.DEFAULT"/>
            <data android:mimeType="audio/*" />
            <data android:mimeType="image/*" />
            <data android:mimeType="text/plain" />
            <data android:mimeType="video/*" />
            <data android:mimeType="application/*"/>
            <data android:mimeType="text/*"/>
            <data android:mimeType="*/*"/>
        </intent-filter>

        <meta-data
                android:name="android.service.chooser.chooser_target_service"
                android:value=".service.DirectShareService" />

    </activity>

    <activity android:name=".stickers.StickerPackPreviewActivity"
              android:theme="@style/TextSecure.LightNoActionBar"
              android:launchMode="singleTask"
              android:noHistory="true"
              android:windowSoftInputMode="stateHidden"
              android:configChanges="touchscreen|keyboard|keyboardHidden|orientation|screenLayout|screenSize">
        <intent-filter>
            <action android:name="android.intent.action.VIEW" />
            <category android:name="android.intent.category.DEFAULT" />
            <category android:name="android.intent.category.BROWSABLE" />
            <data android:scheme="sgnl"
                  android:host="addstickers" />
        </intent-filter>
    </activity>


    <activity android:name=".ConversationListActivity"
              android:label="@string/app_name"
              android:launchMode="singleTask"
              android:theme="@style/TextSecure.LightNoActionBar"
              android:configChanges="touchscreen|keyboard|keyboardHidden|orientation|screenLayout|screenSize"
              android:exported="true" />

    <activity-alias android:name=".RoutingActivity"
                    android:targetActivity=".ConversationListActivity"
                    android:exported="true">

        <intent-filter>
            <action android:name="android.intent.action.MAIN" />
            <category android:name="android.intent.category.LAUNCHER" />
            <category android:name="android.intent.category.MULTIWINDOW_LAUNCHER" />
        </intent-filter>

        <meta-data android:name="com.sec.minimode.icon.portrait.normal"
                   android:resource="@mipmap/ic_launcher" />
        <meta-data android:name="com.sec.minimode.icon.landscape.normal"
                   android:resource="@mipmap/ic_launcher" />

    </activity-alias>

    <activity android:name=".ConversationListArchiveActivity"
              android:label="@string/AndroidManifest_archived_conversations"
              android:launchMode="singleTask"
              android:configChanges="touchscreen|keyboard|keyboardHidden|orientation|screenLayout|screenSize"
              android:parentActivityName=".ConversationListActivity">
        <meta-data
                android:name="android.support.PARENT_ACTIVITY"
                android:value="org.thoughtcrime.securesms.ConversationListActivity" />
    </activity>

    <activity android:name=".conversation.ConversationActivity"
              android:windowSoftInputMode="stateUnchanged"
              android:launchMode="singleTask"
              android:configChanges="touchscreen|keyboard|keyboardHidden|orientation|screenLayout|screenSize"
              android:parentActivityName=".ConversationListActivity">
        <meta-data
                android:name="android.support.PARENT_ACTIVITY"
                android:value="org.thoughtcrime.securesms.ConversationListActivity" />
    </activity>

    <activity android:name=".longmessage.LongMessageActivity" />

    <activity android:name=".conversation.ConversationPopupActivity"
              android:windowSoftInputMode="stateVisible"
              android:launchMode="singleTask"
              android:taskAffinity=""
              android:excludeFromRecents="true"
              android:theme="@style/TextSecure.LightTheme.Popup"
              android:configChanges="touchscreen|keyboard|keyboardHidden|orientation|screenLayout|screenSize" />

    <activity android:name=".MessageDetailsActivity"
              android:label="@string/AndroidManifest__message_details"
              android:windowSoftInputMode="stateHidden"
              android:launchMode="singleTask"
              android:configChanges="touchscreen|keyboard|keyboardHidden|orientation|screenLayout|screenSize"/>

    <activity android:name=".GroupCreateActivity"
          android:windowSoftInputMode="stateVisible"
          android:configChanges="touchscreen|keyboard|keyboardHidden|orientation|screenLayout|screenSize"/>

    <activity android:name=".DatabaseMigrationActivity"
              android:theme="@style/NoAnimation.Theme.AppCompat.Light.DarkActionBar"
              android:launchMode="singleTask"
              android:configChanges="touchscreen|keyboard|keyboardHidden|orientation|screenLayout|screenSize"/>

    <activity android:name=".DatabaseUpgradeActivity"
              android:theme="@style/NoAnimation.Theme.AppCompat.Light.DarkActionBar"
              android:launchMode="singleTask"
              android:configChanges="touchscreen|keyboard|keyboardHidden|orientation|screenLayout|screenSize"/>

    <activity android:name=".ExperienceUpgradeActivity"
              android:theme="@style/Theme.AppCompat.Light.NoActionBar"
              android:launchMode="singleTask"
              android:configChanges="touchscreen|keyboard|keyboardHidden|orientation|screenLayout|screenSize"/>

    <activity android:name=".PassphraseCreateActivity"
              android:label="@string/AndroidManifest__create_passphrase"
              android:windowSoftInputMode="stateUnchanged"
              android:theme="@style/TextSecure.LightNoActionBar"
              android:launchMode="singleTask"
              android:configChanges="touchscreen|keyboard|keyboardHidden|orientation|screenLayout|screenSize"/>

    <activity android:name=".PassphrasePromptActivity"
              android:launchMode="singleTask"
              android:theme="@style/TextSecure.LightIntroTheme"
              android:configChanges="touchscreen|keyboard|keyboardHidden|orientation|screenLayout|screenSize"/>

    <activity android:name=".NewConversationActivity"
              android:theme="@style/TextSecure.LightNoActionBar"
              android:windowSoftInputMode="stateAlwaysVisible"
              android:configChanges="touchscreen|keyboard|keyboardHidden|orientation|screenLayout|screenSize"/>

    <activity android:name=".PushContactSelectionActivity"
          android:label="@string/AndroidManifest__select_contacts"
          android:windowSoftInputMode="stateHidden"
          android:configChanges="touchscreen|keyboard|keyboardHidden|orientation|screenLayout|screenSize"/>

    <activity android:name=".giph.ui.GiphyActivity"
              android:theme="@style/TextSecure.LightNoActionBar"
              android:windowSoftInputMode="stateHidden"
              android:configChanges="touchscreen|keyboard|keyboardHidden|orientation|screenLayout|screenSize"/>

        <activity android:name=".mediasend.MediaSendActivity"
                  android:theme="@style/TextSecure.DarkNoActionBar"
                  android:windowSoftInputMode="stateHidden"
                  android:configChanges="touchscreen|keyboard|keyboardHidden|orientation|screenLayout|screenSize"/>

    <activity android:name=".PassphraseChangeActivity"
              android:label="@string/AndroidManifest__change_passphrase"
              android:configChanges="touchscreen|keyboard|keyboardHidden|orientation|screenLayout|screenSize"/>

    <activity android:name=".VerifyIdentityActivity"
              android:configChanges="touchscreen|keyboard|keyboardHidden|orientation|screenLayout|screenSize"/>

    <activity android:name=".ApplicationPreferencesActivity"
              android:configChanges="touchscreen|keyboard|keyboardHidden|orientation|screenLayout|screenSize">
        <intent-filter>
            <action android:name="android.intent.action.MAIN" />
            <category android:name="android.intent.category.NOTIFICATION_PREFERENCES" />
        </intent-filter>
    </activity>

    <activity android:name=".registration.WelcomeActivity"
              android:launchMode="singleTask"
              android:theme="@style/TextSecure.LightRegistrationTheme"
              android:windowSoftInputMode="stateUnchanged"
              android:configChanges="touchscreen|keyboard|keyboardHidden|orientation|screenLayout|screenSize"/>

    <activity android:name=".RegistrationActivity"
              android:launchMode="singleTask"
              android:theme="@style/TextSecure.LightRegistrationTheme"
              android:windowSoftInputMode="stateUnchanged"
              android:configChanges="touchscreen|keyboard|keyboardHidden|orientation|screenLayout|screenSize"/>

    <activity android:name=".registration.CaptchaActivity"
              android:launchMode="singleTask"
              android:theme="@style/TextSecure.LightNoActionBar"
              android:windowSoftInputMode="stateUnchanged"
              android:configChanges="touchscreen|keyboard|keyboardHidden|orientation|screenLayout|screenSize"/>

    <activity android:name=".stickers.StickerManagementActivity"
              android:launchMode="singleTask"
              android:theme="@style/TextSecure.LightTheme"
              android:windowSoftInputMode="stateUnchanged"
              android:configChanges="touchscreen|keyboard|keyboardHidden|orientation|screenLayout|screenSize"/>

     <activity android:name=".DeviceActivity"
               android:label="@string/AndroidManifest__linked_devices"
               android:configChanges="touchscreen|keyboard|keyboardHidden|orientation|screenLayout|screenSize"/>

    <activity android:name=".LogSubmitActivity"
              android:label="@string/AndroidManifest__log_submit"
              android:windowSoftInputMode="stateHidden"
              android:configChanges="touchscreen|keyboard|keyboardHidden|orientation|screenLayout|screenSize"/>

    <activity android:name=".MediaPreviewActivity"
              android:label="@string/AndroidManifest__media_preview"
              android:windowSoftInputMode="stateHidden"
              android:launchMode="singleTask"
              android:configChanges="touchscreen|keyboard|keyboardHidden|orientation|screenLayout|screenSize"/>

    <activity android:name=".MediaOverviewActivity"
              android:theme="@style/TextSecure.LightNoActionBar"
              android:windowSoftInputMode="stateHidden"
              android:launchMode="singleTask"
              android:configChanges="touchscreen|keyboard|keyboardHidden|orientation|screenLayout|screenSize"/>

    <activity android:name=".DummyActivity"
              android:theme="@android:style/Theme.NoDisplay"
              android:enabled="true"
              android:allowTaskReparenting="true"
              android:noHistory="true"
              android:excludeFromRecents="true"
              android:alwaysRetainTaskState="false"
              android:stateNotNeeded="true"
              android:clearTaskOnLaunch="true"
              android:finishOnTaskLaunch="true" />

    <activity android:name=".PlayServicesProblemActivity"
              android:theme="@style/TextSecure.DialogActivity"
              android:configChanges="touchscreen|keyboard|keyboardHidden|orientation|screenLayout|screenSize"/>

    <activity android:name=".SmsSendtoActivity">
        <intent-filter>
            <action android:name="android.intent.action.SENDTO" />
            <action android:name="android.intent.action.VIEW" />
            <category android:name="android.intent.category.DEFAULT" />
            <category android:name="android.intent.category.BROWSABLE" />
            <data android:scheme="sms" />
            <data android:scheme="smsto" />
            <data android:scheme="mms" />
            <data android:scheme="mmsto" />
        </intent-filter>
        <intent-filter>
            <action android:name="android.intent.action.VIEW" />
            <category android:name="android.intent.category.DEFAULT" />
            <data android:mimeType="vnd.android.cursor.item/vnd.org.thoughtcrime.securesms.contact" />
        </intent-filter>
    </activity>

    <activity android:name="org.thoughtcrime.securesms.webrtc.VoiceCallShare"
              android:excludeFromRecents="true"
              android:theme="@style/NoAnimation.Theme.BlackScreen"
              android:launchMode="singleTask"
              android:configChanges="touchscreen|keyboard|keyboardHidden|orientation|screenLayout|screenSize">

        <intent-filter>
            <action android:name="android.intent.action.VIEW" />
            <category android:name="android.intent.category.DEFAULT" />
            <data android:mimeType="vnd.android.cursor.item/vnd.org.thoughtcrime.securesms.call" />
        </intent-filter>

    </activity>

    <activity android:name=".RecipientPreferenceActivity"
              android:theme="@style/TextSecure.LightNoActionBar"
              android:configChanges="touchscreen|keyboard|keyboardHidden|orientation|screenLayout|screenSize"/>

    <activity android:name=".BlockedContactsActivity"
              android:theme="@style/TextSecure.LightTheme"
              android:configChanges="touchscreen|keyboard|keyboardHidden|orientation|screenLayout|screenSize"/>

    <activity android:name=".scribbles.StickerSelectActivity"
              android:theme="@style/TextSecure.DarkTheme"
              android:configChanges="touchscreen|keyboard|keyboardHidden|orientation|screenLayout|screenSize"/>

    <activity android:name="com.theartofdev.edmodo.cropper.CropImageActivity"
              android:theme="@style/TextSecure.DarkTheme"/>

    <activity android:name=".CreateProfileActivity"
              android:theme="@style/TextSecure.LightRegistrationTheme"
              android:windowSoftInputMode="stateVisible"
              android:configChanges="touchscreen|keyboard|keyboardHidden|orientation|screenLayout|screenSize"/>

    <activity android:name=".ClearProfileAvatarActivity"
              android:theme="@style/Theme.AppCompat.Dialog.Alert"
              android:configChanges="touchscreen|keyboard|keyboardHidden|orientation|screenLayout|screenSize"
              android:icon="@drawable/clear_profile_avatar"
              android:label="@string/AndroidManifest_remove_photo">

        <intent-filter>
            <action android:name="org.thoughtcrime.securesms.action.CLEAR_PROFILE_PHOTO"/>
            <category android:name="android.intent.category.DEFAULT"/>
        </intent-filter>
    </activity>

    <activity android:name=".contactshare.ContactShareEditActivity"
              android:theme="@style/TextSecure.LightTheme"
              android:configChanges="touchscreen|keyboard|keyboardHidden|orientation|screenLayout|screenSize"/>

    <activity android:name=".contactshare.ContactNameEditActivity"
              android:theme="@style/TextSecure.LightNoActionBar"
              android:configChanges="touchscreen|keyboard|keyboardHidden|orientation|screenLayout|screenSize"/>

    <activity android:name=".contactshare.SharedContactDetailsActivity"
              android:theme="@style/TextSecure.LightNoActionBar"
              android:configChanges="touchscreen|keyboard|keyboardHidden|orientation|screenLayout|screenSize"/>

    <activity android:name=".ShortcutLauncherActivity"
              android:theme="@style/TextSecure.LightNoActionBar"
              android:exported="true"
              android:configChanges="touchscreen|keyboard|keyboardHidden|orientation|screenLayout|screenSize"/>

    <service android:enabled="true" android:name="org.thoughtcrime.securesms.service.WebRtcCallService"/>
    <service android:enabled="true" android:name=".service.ApplicationMigrationService"/>
    <service android:enabled="true" android:exported="false" android:name=".service.KeyCachingService"/>
    <service android:enabled="true" android:name=".service.IncomingMessageObserver$ForegroundService"/>

    <service android:name=".service.QuickResponseService"
             android:permission="android.permission.SEND_RESPOND_VIA_MESSAGE"
             android:exported="true" >
        <intent-filter>
            <action android:name="android.intent.action.RESPOND_VIA_MESSAGE" />
            <category android:name="android.intent.category.DEFAULT" />
            <data android:scheme="sms" />
            <data android:scheme="smsto" />
            <data android:scheme="mms" />
            <data android:scheme="mmsto" />
        </intent-filter>
    </service>

    <service android:name=".service.AccountAuthenticatorService" android:exported="true">
        <intent-filter>
            <action android:name="android.accounts.AccountAuthenticator" />
        </intent-filter>
        <meta-data android:name="android.accounts.AccountAuthenticator" android:resource="@xml/authenticator" />
    </service>

    <service android:name=".service.ContactsSyncAdapterService" android:exported="true">
        <intent-filter>
            <action android:name="android.content.SyncAdapter"/>
        </intent-filter>
        <meta-data android:name="android.content.SyncAdapter" android:resource="@xml/syncadapter" />
        <meta-data android:name="android.provider.CONTACTS_STRUCTURE" android:resource="@xml/contactsformat" />
    </service>

    <service android:name=".service.DirectShareService"
             android:permission="android.permission.BIND_CHOOSER_TARGET_SERVICE">
        <intent-filter>
            <action android:name="android.service.chooser.ChooserTargetService" />
        </intent-filter>
    </service>

    <service android:name=".service.GenericForegroundService"/>

    <service android:name=".gcm.FcmService">
        <intent-filter>
            <action android:name="com.google.firebase.MESSAGING_EVENT" />
        </intent-filter>
    </service>

    <receiver android:name=".service.SmsListener"
              android:permission="android.permission.BROADCAST_SMS"
              android:enabled="true"
              android:exported="true">
             <intent-filter android:priority="1001">
                 <action android:name="android.provider.Telephony.SMS_RECEIVED"/>
             </intent-filter>
             <intent-filter>
                 <action android:name="android.provider.Telephony.SMS_DELIVER"/>
             </intent-filter>
    </receiver>

    <receiver android:name=".service.SmsDeliveryListener"
              android:exported="true">
        <intent-filter>
            <action android:name="org.thoughtcrime.securesms.services.MESSAGE_SENT"/>
        </intent-filter>
    </receiver>

    <receiver android:name=".service.MmsListener"
              android:enabled="true"
              android:exported="true"
              android:permission="android.permission.BROADCAST_WAP_PUSH">
             <intent-filter android:priority="1001">
                 <action android:name="android.provider.Telephony.WAP_PUSH_RECEIVED"/>
                 <data android:mimeType="application/vnd.wap.mms-message" />
             </intent-filter>
             <intent-filter>
                 <action android:name="android.provider.Telephony.WAP_PUSH_DELIVER"/>
                 <data android:mimeType="application/vnd.wap.mms-message" />
             </intent-filter>
    </receiver>

    <receiver android:name=".notifications.MarkReadReceiver"
              android:enabled="true"
              android:exported="false">
        <intent-filter>
            <action android:name="org.thoughtcrime.securesms.notifications.CLEAR"/>
        </intent-filter>
    </receiver>

    <receiver android:name=".notifications.RemoteReplyReceiver"
              android:enabled="true"
              android:exported="false">
        <intent-filter>
            <action android:name="org.thoughtcrime.securesms.notifications.WEAR_REPLY"/>
        </intent-filter>
    </receiver>

    <receiver android:name=".notifications.AndroidAutoHeardReceiver"
              android:exported="false">
        <intent-filter>
          <action android:name="org.thoughtcrime.securesms.notifications.ANDROID_AUTO_HEARD"/>
        </intent-filter>
    </receiver>

    <receiver android:name=".notifications.AndroidAutoReplyReceiver"
              android:exported="false">
        <intent-filter>
          <action android:name="org.thoughtcrime.securesms.notifications.ANDROID_AUTO_REPLY"/>
        </intent-filter>
    </receiver>

    <receiver android:name=".service.ExpirationListener" />

    <provider android:name=".providers.PartProvider"
              android:grantUriPermissions="true"
              android:exported="false"
              android:authorities="${applicationId}.provider.securesms" />

    <provider android:name=".providers.MmsBodyProvider"
              android:grantUriPermissions="true"
              android:exported="false"
              android:authorities="${applicationId}.provider.securesms.mms" />

<<<<<<< HEAD
    <provider android:name="android.support.v4.content.FileProvider"
              android:authorities="${applicationId}.fileprovider"
=======
    <provider android:name="androidx.core.content.FileProvider"
              android:authorities="org.thoughtcrime.securesms.fileprovider"
>>>>>>> 75b232bf
              android:exported="false"
              android:grantUriPermissions="true">

        <meta-data android:name="android.support.FILE_PROVIDER_PATHS" android:resource="@xml/file_provider_paths" />

    </provider>

    <provider android:name=".database.DatabaseContentProviders$Conversation"
              android:authorities="${applicationId}.database.conversation"
              android:exported="false" />

    <provider android:name=".database.DatabaseContentProviders$ConversationList"
              android:authorities="${applicationId}.database.conversationlist"
              android:exported="false" />

    <provider android:name=".database.DatabaseContentProviders$Attachment"
              android:authorities="${applicationId}.database.attachment"
              android:exported="false" />

    <provider android:name=".database.DatabaseContentProviders$Sticker"
              android:authorities="${applicationId}.database.sticker"
              android:exported="false" />

    <provider android:name=".database.DatabaseContentProviders$StickerPack"
              android:authorities="${applicationId}.database.stickerpack"
              android:exported="false" />

    <receiver android:name=".service.BootReceiver">
        <intent-filter>
            <action android:name="android.intent.action.BOOT_COMPLETED"/>
            <action android:name="org.thoughtcrime.securesms.RESTART"/>
        </intent-filter>
    </receiver>

    <receiver android:name=".service.DirectoryRefreshListener">
        <intent-filter>
            <action android:name="android.intent.action.BOOT_COMPLETED" />
        </intent-filter>
    </receiver>

    <receiver android:name=".service.RotateSignedPreKeyListener">
        <intent-filter>
            <action android:name="android.intent.action.BOOT_COMPLETED" />
        </intent-filter>
    </receiver>

    <receiver android:name=".service.RotateSenderCertificateListener">
        <intent-filter>
            <action android:name="android.intent.action.BOOT_COMPLETED" />
        </intent-filter>
    </receiver>

    <receiver android:name=".service.LocalBackupListener">
        <intent-filter>
            <action android:name="android.intent.action.BOOT_COMPLETED" />
        </intent-filter>
    </receiver>

    <receiver android:name=".service.PersistentConnectionBootListener">
        <intent-filter>
            <action android:name="android.intent.action.BOOT_COMPLETED"/>
        </intent-filter>
    </receiver>

    <receiver android:name=".notifications.LocaleChangedReceiver">
        <intent-filter>
            <action android:name="android.intent.action.LOCALE_CHANGED"/>
        </intent-filter>
    </receiver>

    <receiver android:name=".notifications.MessageNotifier$ReminderReceiver">
        <intent-filter>
            <action android:name="org.thoughtcrime.securesms.MessageNotifier.REMINDER_ACTION"/>
        </intent-filter>
    </receiver>

    <receiver android:name=".notifications.DeleteNotificationReceiver">
        <intent-filter>
            <action android:name="org.thoughtcrime.securesms.DELETE_NOTIFICATION"/>
        </intent-filter>
    </receiver>

    <receiver android:name=".ExperienceUpgradeActivity$AppUpgradeReceiver">
        <intent-filter>
            <action android:name="android.intent.action.MY_PACKAGE_REPLACED"/>
            <data android:scheme="package" />
        </intent-filter>

        <intent-filter>
            <action android:name="org.thoughtcrime.securesms.ExperienceUpgradeActivity.DISMISS_ACTION"/>
        </intent-filter>
    </receiver>

    <receiver
        android:name=".service.PanicResponderListener"
        android:exported="true">
        <intent-filter>
            <action android:name="info.guardianproject.panic.action.TRIGGER" />
        </intent-filter>
    </receiver>

    <service
        android:name=".gcm.FcmJobService"
        android:permission="android.permission.BIND_JOB_SERVICE"
        android:enabled="@bool/enable_job_service"
        tools:targetApi="26" />

    <service
        android:name=".jobmanager.JobSchedulerScheduler$SystemService"
        android:permission="android.permission.BIND_JOB_SERVICE"
        android:enabled="@bool/enable_job_service"
        tools:targetApi="26" />

    <service
        android:name=".jobmanager.KeepAliveService"
        android:enabled="@bool/enable_alarm_manager" />

    <receiver
        android:name=".jobmanager.AlarmManagerScheduler$RetryReceiver"
        android:enabled="@bool/enable_alarm_manager" />

    <!-- Probably don't need this one -->
    <receiver
        android:name=".jobmanager.BootReceiver"
        android:enabled="true">
        <intent-filter>
            <action android:name="android.intent.action.BOOT_COMPLETED" />
        </intent-filter>
    </receiver>

    <uses-library android:name="com.sec.android.app.multiwindow" android:required="false"/>
    <meta-data android:name="com.sec.android.support.multiwindow" android:value="true" />
    <meta-data android:name="com.sec.android.multiwindow.DEFAULT_SIZE_W" android:value="632.0dip" />
    <meta-data android:name="com.sec.android.multiwindow.DEFAULT_SIZE_H" android:value="598.0dip" />
    <meta-data android:name="com.sec.android.multiwindow.MINIMUM_SIZE_W" android:value="632.0dip" />
    <meta-data android:name="com.sec.android.multiwindow.MINIMUM_SIZE_H" android:value="598.0dip" />

</application>
</manifest><|MERGE_RESOLUTION|>--- conflicted
+++ resolved
@@ -580,13 +580,8 @@
               android:exported="false"
               android:authorities="${applicationId}.provider.securesms.mms" />
 
-<<<<<<< HEAD
-    <provider android:name="android.support.v4.content.FileProvider"
+    <provider android:name="androidx.core.content.FileProvider"
               android:authorities="${applicationId}.fileprovider"
-=======
-    <provider android:name="androidx.core.content.FileProvider"
-              android:authorities="org.thoughtcrime.securesms.fileprovider"
->>>>>>> 75b232bf
               android:exported="false"
               android:grantUriPermissions="true">
 
