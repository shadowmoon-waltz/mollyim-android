--- conflicted
+++ resolved
@@ -94,11 +94,8 @@
       library("androidx-profileinstaller", "androidx.profileinstaller:profileinstaller:1.2.2")
       library("androidx-asynclayoutinflater", "androidx.asynclayoutinflater:asynclayoutinflater:1.1.0-alpha01")
       library("androidx-asynclayoutinflater-appcompat", "androidx.asynclayoutinflater:asynclayoutinflater-appcompat:1.1.0-alpha01")
-<<<<<<< HEAD
+      library("androidx-emoji2", "androidx.emoji2:emoji2:1.4.0")
       library("androidx-webkit", "androidx.webkit:webkit:1.4.0")
-=======
-      library("androidx-emoji2", "androidx.emoji2:emoji2:1.4.0")
->>>>>>> 6c302b70
 
       // Material
       library("material-material", "com.google.android.material:material:1.8.0")
@@ -124,11 +121,7 @@
       library("libsignal-client", "org.signal", "libsignal-client").versionRef("libsignal-client")
       library("libsignal-android", "org.signal", "libsignal-android").versionRef("libsignal-client")
       library("signal-aesgcmprovider", "org.signal:aesgcmprovider:0.0.3")
-<<<<<<< HEAD
-      library("molly-ringrtc", "im.molly:ringrtc-android:2.42.0-1")
-=======
-      library("signal-ringrtc", "org.signal:ringrtc-android:2.44.3")
->>>>>>> 6c302b70
+      library("molly-ringrtc", "im.molly:ringrtc-android:2.44.0-1")
       library("signal-android-database-sqlcipher", "org.signal:sqlcipher-android:4.5.4-S2")
 
       // MOLLY
@@ -139,17 +132,10 @@
 
       // Third Party
       library("greenrobot-eventbus", "org.greenrobot:eventbus:3.0.0")
-<<<<<<< HEAD
       library("jackson-core", "com.fasterxml.jackson.core:jackson-databind:2.15.4")
-      library("square-okhttp3", "com.squareup.okhttp3:okhttp:3.12.13")
-      library("square-okhttp3-dnsoverhttps", "com.squareup.okhttp3:okhttp-dnsoverhttps:3.12.13")
-      library("square-okio", "com.squareup.okio:okio:3.0.0")
-=======
-      library("jackson-core", "com.fasterxml.jackson.core:jackson-databind:2.9.9.2")
-      library("jackson-module-kotlin", "com.fasterxml.jackson.module:jackson-module-kotlin:2.12.0")
       library("square-okhttp3", "com.squareup.okhttp3:okhttp:4.12.0")
+      library("square-okhttp3-dnsoverhttps", "com.squareup.okhttp3:okhttp-dnsoverhttps:4.12.0")
       library("square-okio", "com.squareup.okio:okio:3.6.0")
->>>>>>> 6c302b70
       library("square-leakcanary", "com.squareup.leakcanary:leakcanary-android:2.7")
       library("rxjava3-rxjava", "io.reactivex.rxjava3:rxjava:3.0.13")
       library("rxjava3-rxandroid", "io.reactivex.rxjava3:rxandroid:3.0.0")
