--- conflicted
+++ resolved
@@ -127,11 +127,7 @@
       library("libsignal-client", "org.signal", "libsignal-client").versionRef("libsignal-client")
       library("libsignal-android", "org.signal", "libsignal-android").versionRef("libsignal-client")
       library("signal-aesgcmprovider", "org.signal:aesgcmprovider:0.0.3")
-<<<<<<< HEAD
       library("molly-ringrtc", "im.molly:ringrtc-android:2.48.0-1")
-=======
-      library("signal-ringrtc", "org.signal:ringrtc-android:2.48.1")
->>>>>>> 1db7358b
       library("signal-android-database-sqlcipher", "org.signal:sqlcipher-android:4.6.0-S1")
 
       // MOLLY
