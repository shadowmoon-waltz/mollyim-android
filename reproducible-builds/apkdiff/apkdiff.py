--- conflicted
+++ resolved
@@ -4,23 +4,21 @@
 import fnmatch
 from zipfile import ZipFile
 
-<<<<<<< HEAD
-class ApkDiff:
-    IGNORE_FILES = ["META-INF/MANIFEST.MF", "META-INF/*.RSA", "META-INF/*.SF"]
-
-    def compare(self, sourceApk, destinationApk):
-        sourceZip      = ZipFile(sourceApk, 'r')
-        destinationZip = ZipFile(destinationApk, 'r')
-=======
->>>>>>> cb0e7ade
 
 class ApkDiff:
     IGNORE_FILES = [
         # Related to app signing. Not expected to be present in unsigned builds. Doesn't affect app code.
         "META-INF/MANIFEST.MF",
-        "META-INF/CERTIFIC.SF",
-        "META-INF/CERTIFIC.RSA",
+        "META-INF/*.RSA",
+        "META-INF/*.SF",
     ]
+
+    # MOLLY: Allow to exclude files with glob patterns
+    def isIncluded(self, filepath):
+        for ignoreFile in self.IGNORE_FILES:
+            if fnmatch.fnmatchcase(filepath, ignoreFile):
+                return False
+        return True
 
     def compare(self, firstApk, secondApk):
         firstZip = ZipFile(firstApk, 'r')
@@ -33,27 +31,9 @@
             print("APKs don't match!")
             return False
 
-<<<<<<< HEAD
-    def isIncluded(self, filepath):
-        for ignoreFile in self.IGNORE_FILES:
-            if fnmatch.fnmatchcase(filepath, ignoreFile):
-                return False
-        return True
-
-    def compareManifests(self, sourceZip, destinationZip):
-        sourceEntrySortedList      = sorted(n for n in sourceZip.namelist() if self.isIncluded(n))
-        destinationEntrySortedList = sorted(n for n in destinationZip.namelist() if self.isIncluded(n))
-=======
     def compareEntryNames(self, firstZip, secondZip):
-        firstNameListSorted = sorted(firstZip.namelist())
-        secondNameListSorted = sorted(secondZip.namelist())
-
-        for ignoreFile in self.IGNORE_FILES:
-            while ignoreFile in firstNameListSorted:
-                firstNameListSorted.remove(ignoreFile)
-            while ignoreFile in secondNameListSorted:
-                secondNameListSorted.remove(ignoreFile)
->>>>>>> cb0e7ade
+        firstNameListSorted = sorted(n for n in firstZip.namelist() if self.isIncluded(n))
+        secondNameListSorted = sorted(n for n in secondZip.namelist() if self.isIncluded(n))
 
         if len(firstNameListSorted) != len(secondNameListSorted):
             print("Manifest lengths differ!")
@@ -65,15 +45,9 @@
 
         return True
 
-<<<<<<< HEAD
-    def compareEntries(self, sourceZip, destinationZip):
-        sourceInfoList      = list(filter(lambda sourceInfo: self.isIncluded(sourceInfo.filename), sourceZip.infolist()))
-        destinationInfoList = list(filter(lambda destinationInfo: self.isIncluded(destinationInfo.filename), destinationZip.infolist()))
-=======
     def compareEntryContents(self, firstZip, secondZip):
-        firstInfoList = list(filter(lambda info: info.filename not in self.IGNORE_FILES, firstZip.infolist()))
-        secondInfoList = list(filter(lambda info: info.filename not in self.IGNORE_FILES, secondZip.infolist()))
->>>>>>> cb0e7ade
+        firstInfoList = list(filter(lambda info: self.isIncluded(info.filename), firstZip.infolist()))
+        secondInfoList = list(filter(lambda info: self.isIncluded(info.filename), secondZip.infolist()))
 
         if len(firstInfoList) != len(secondInfoList):
             print("APK info lists of different length!")
