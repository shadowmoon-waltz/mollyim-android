FROM openjdk:11.0.13-bulleye@sha256:f6ded9543abec9fd65e26cc4b3b683fe6f593c04b17ddfd327fcdffe0ca9fda3

ARG ANDROID_SDK_DIST=commandlinetools-linux-7583922_latest.zip
ARG ANDROID_SDK_SHA256=124f2d5115eee365df6cf3228ffbca6fc3911d16f8025bebd5b1c6e2fcfa7faf

ENV ANDROID_HOME=/opt/android-sdk-linux

RUN mkdir -p "${ANDROID_HOME}"

RUN curl -o sdk.zip "https://dl.google.com/android/repository/${ANDROID_SDK_DIST}"
RUN echo "${ANDROID_SDK_SHA256}" sdk.zip | sha256sum -c -
RUN unzip -q -d "${ANDROID_HOME}/cmdline-tools/" sdk.zip && \
    mv "${ANDROID_HOME}/cmdline-tools/cmdline-tools" "${ANDROID_HOME}/cmdline-tools/latest" && \
    rm sdk.zip

<<<<<<< HEAD
ENV PATH="${PATH}:${ANDROID_HOME}/cmdline-tools/latest/bin"
=======
ENV ANDROID_COMMAND_LINE_TOOLS_FILENAME commandlinetools-linux-7583922_latest.zip
ENV ANDROID_API_LEVELS                  android-32
ENV ANDROID_BUILD_TOOLS_VERSION         32.0.0
>>>>>>> 6e5f2833

RUN mkdir /root/.android && touch /root/.android/repositories.cfg
RUN yes | sdkmanager --licenses

RUN sdkmanager "platform-tools"

ARG ANDROID_API_LEVEL=32
ARG ANDROID_BUILD_TOOLS_VERSION=31.0.0

RUN sdkmanager "platforms;android-${ANDROID_API_LEVEL}"
RUN sdkmanager "build-tools;${ANDROID_BUILD_TOOLS_VERSION}"

COPY gradlew /molly/
COPY gradle /molly/gradle/
RUN /molly/gradlew --version

COPY . /molly/
WORKDIR /molly
RUN git clean -df<|MERGE_RESOLUTION|>--- conflicted
+++ resolved
@@ -13,13 +13,7 @@
     mv "${ANDROID_HOME}/cmdline-tools/cmdline-tools" "${ANDROID_HOME}/cmdline-tools/latest" && \
     rm sdk.zip
 
-<<<<<<< HEAD
 ENV PATH="${PATH}:${ANDROID_HOME}/cmdline-tools/latest/bin"
-=======
-ENV ANDROID_COMMAND_LINE_TOOLS_FILENAME commandlinetools-linux-7583922_latest.zip
-ENV ANDROID_API_LEVELS                  android-32
-ENV ANDROID_BUILD_TOOLS_VERSION         32.0.0
->>>>>>> 6e5f2833
 
 RUN mkdir /root/.android && touch /root/.android/repositories.cfg
 RUN yes | sdkmanager --licenses
@@ -27,7 +21,7 @@
 RUN sdkmanager "platform-tools"
 
 ARG ANDROID_API_LEVEL=32
-ARG ANDROID_BUILD_TOOLS_VERSION=31.0.0
+ARG ANDROID_BUILD_TOOLS_VERSION=32.0.0
 
 RUN sdkmanager "platforms;android-${ANDROID_API_LEVEL}"
 RUN sdkmanager "build-tools;${ANDROID_BUILD_TOOLS_VERSION}"
