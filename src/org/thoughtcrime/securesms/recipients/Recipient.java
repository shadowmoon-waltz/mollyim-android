/**
 * Copyright (C) 2011 Whisper Systems
 *
 * This program is free software: you can redistribute it and/or modify
 * it under the terms of the GNU General Public License as published by
 * the Free Software Foundation, either version 3 of the License, or
 * (at your option) any later version.
 *
 * This program is distributed in the hope that it will be useful,
 * but WITHOUT ANY WARRANTY; without even the implied warranty of
 * MERCHANTABILITY or FITNESS FOR A PARTICULAR PURPOSE.  See the
 * GNU General Public License for more details.
 *
 * You should have received a copy of the GNU General Public License
 * along with this program.  If not, see <http://www.gnu.org/licenses/>.
 */
package org.thoughtcrime.securesms.recipients;

import android.content.Context;
import android.graphics.Bitmap;
import android.net.Uri;
import android.os.Parcel;
import android.os.Parcelable;
import android.util.Log;

<<<<<<< HEAD
import org.thoughtcrime.securesms.contacts.ContactPhotoFactory;
import org.thoughtcrime.securesms.recipients.RecipientProvider.RecipientDetails;
import org.thoughtcrime.securesms.util.GroupUtil;
import org.whispersystems.textsecure.storage.CanonicalRecipient;
=======
import org.thoughtcrime.securesms.database.CanonicalAddressDatabase;
import org.thoughtcrime.securesms.push.PushServiceSocketFactory;
import org.thoughtcrime.securesms.recipients.RecipientProvider.RecipientDetails;
import org.thoughtcrime.securesms.util.Util;
import org.whispersystems.textsecure.directory.Directory;
import org.whispersystems.textsecure.directory.NotInDirectoryException;
import org.whispersystems.textsecure.push.ContactTokenDetails;
import org.whispersystems.textsecure.push.PushServiceSocket;
>>>>>>> 9fd2c475
import org.whispersystems.textsecure.util.FutureTaskListener;
import org.whispersystems.textsecure.util.InvalidNumberException;
import org.whispersystems.textsecure.util.ListenableFutureTask;

import java.io.IOException;
import java.util.HashSet;

public class Recipient implements Parcelable, CanonicalRecipient {

  private final static String TAG = "Recipient";

  public static final Parcelable.Creator<Recipient> CREATOR = new Parcelable.Creator<Recipient>() {
    public Recipient createFromParcel(Parcel in) {
      return new Recipient(in);
    }

    public Recipient[] newArray(int size) {
      return new Recipient[size];
    }
  };

  private final HashSet<RecipientModifiedListener> listeners = new HashSet<RecipientModifiedListener>();

  private final String number;
  private final long   recipientId;

  private String name;
  private Bitmap contactPhoto;
  private Uri    contactUri;

  Recipient(String number, Bitmap contactPhoto, long recipientId,
            ListenableFutureTask<RecipientDetails> future)
  {
    this.number       = number;
    this.contactPhoto = contactPhoto;
    this.recipientId  = recipientId;

    future.setListener(new FutureTaskListener<RecipientDetails>() {
      @Override
      public void onSuccess(RecipientDetails result) {
        if (result != null) {
          HashSet<RecipientModifiedListener> localListeners;

          synchronized (Recipient.this) {
            Recipient.this.name         = result.name;
            Recipient.this.contactUri   = result.contactUri;
            Recipient.this.contactPhoto = result.avatar;
            localListeners              = (HashSet<RecipientModifiedListener>)listeners.clone();
            listeners.clear();
          }

          for (RecipientModifiedListener listener : localListeners)
            listener.onModified(Recipient.this);
        }
      }

      @Override
      public void onFailure(Throwable error) {
        Log.w("Recipient", error);
      }
    });
  }

  Recipient(String name, String number, long recipientId, Uri contactUri, Bitmap contactPhoto) {
    this.number       = number;
    this.recipientId  = recipientId;
    this.contactUri   = contactUri;
    this.name         = name;
    this.contactPhoto = contactPhoto;
  }

  public Recipient(Parcel in) {
    this.number       = in.readString();
    this.name         = in.readString();
    this.recipientId  = in.readLong();
    this.contactUri   = (Uri)in.readParcelable(null);
    this.contactPhoto = (Bitmap)in.readParcelable(null);
  }

  public synchronized Uri getContactUri() {
    return this.contactUri;
  }

  public synchronized String getName() {
    return this.name;
  }

  public String getNumber() {
    return number;
  }

  public int describeContents() {
    return 0;
  }

  public long getRecipientId() {
    return recipientId;
  }

  public boolean isGroupRecipient() {
    return GroupUtil.isEncodedGroup(number);
  }

//  public void updateAsynchronousContent(RecipientDetails result) {
//    if (result != null) {
//      Recipient.this.name.set(result.name);
//      Recipient.this.contactUri.set(result.contactUri);
//      Recipient.this.contactPhoto.set(result.avatar);
//
//      synchronized(this) {
//        if (listener == null) asynchronousUpdateComplete = true;
//        else                  listener.onModified(Recipient.this);
//      }
//    }
//  }

  public synchronized void addListener(RecipientModifiedListener listener) {
    listeners.add(listener);
  }

  public synchronized void removeListener(RecipientModifiedListener listener) {
    listeners.remove(listener);
  }

  public synchronized void writeToParcel(Parcel dest, int flags) {
    dest.writeString(number);
    dest.writeString(name);
    dest.writeLong(recipientId);
    dest.writeParcelable(contactUri, 0);
    dest.writeParcelable(contactPhoto, 0);
  }

  public synchronized String toShortString() {
    return (name == null ? number : name);
  }

  public synchronized Bitmap getContactPhoto() {
    return contactPhoto;
  }

  public static Recipient getUnknownRecipient(Context context) {
    return new Recipient("Unknown", "Unknown", -1, null, ContactPhotoFactory.getDefaultContactPhoto(context));
  }

  @Override
  public boolean equals(Object o) {
    if (this == o) return true;
    if (o == null || ((Object) this).getClass() != o.getClass()) return false; // the Object casting is due to an Android Studio bug...

    Recipient recipient = (Recipient) o;

    if (contactUri != null ? !contactUri.equals(recipient.contactUri) : recipient.contactUri != null)
      return false;
    if (name != null ? !name.equals(recipient.name) : recipient.name != null) return false;
    if (number != null ? !number.equals(recipient.number) : recipient.number != null) return false;

    return true;
  }

  @Override
  public int hashCode() {
    int result = number != null ? number.hashCode() : 0;
    result = 31 * result + (name != null ? name.hashCode() : 0);
    result = 31 * result + (contactUri != null ? contactUri.hashCode() : 0);
    return result;
  }

  public static interface RecipientModifiedListener {
    public void onModified(Recipient recipient);
  }

}<|MERGE_RESOLUTION|>--- conflicted
+++ resolved
@@ -23,26 +23,13 @@
 import android.os.Parcelable;
 import android.util.Log;
 
-<<<<<<< HEAD
 import org.thoughtcrime.securesms.contacts.ContactPhotoFactory;
 import org.thoughtcrime.securesms.recipients.RecipientProvider.RecipientDetails;
 import org.thoughtcrime.securesms.util.GroupUtil;
 import org.whispersystems.textsecure.storage.CanonicalRecipient;
-=======
-import org.thoughtcrime.securesms.database.CanonicalAddressDatabase;
-import org.thoughtcrime.securesms.push.PushServiceSocketFactory;
-import org.thoughtcrime.securesms.recipients.RecipientProvider.RecipientDetails;
-import org.thoughtcrime.securesms.util.Util;
-import org.whispersystems.textsecure.directory.Directory;
-import org.whispersystems.textsecure.directory.NotInDirectoryException;
-import org.whispersystems.textsecure.push.ContactTokenDetails;
-import org.whispersystems.textsecure.push.PushServiceSocket;
->>>>>>> 9fd2c475
 import org.whispersystems.textsecure.util.FutureTaskListener;
-import org.whispersystems.textsecure.util.InvalidNumberException;
 import org.whispersystems.textsecure.util.ListenableFutureTask;
 
-import java.io.IOException;
 import java.util.HashSet;
 
 public class Recipient implements Parcelable, CanonicalRecipient {
@@ -185,24 +172,16 @@
   @Override
   public boolean equals(Object o) {
     if (this == o) return true;
-    if (o == null || ((Object) this).getClass() != o.getClass()) return false; // the Object casting is due to an Android Studio bug...
+    if (o == null || !(o instanceof Recipient)) return false;
 
-    Recipient recipient = (Recipient) o;
+    Recipient that = (Recipient) o;
 
-    if (contactUri != null ? !contactUri.equals(recipient.contactUri) : recipient.contactUri != null)
-      return false;
-    if (name != null ? !name.equals(recipient.name) : recipient.name != null) return false;
-    if (number != null ? !number.equals(recipient.number) : recipient.number != null) return false;
-
-    return true;
+    return this.recipientId == that.recipientId;
   }
 
   @Override
   public int hashCode() {
-    int result = number != null ? number.hashCode() : 0;
-    result = 31 * result + (name != null ? name.hashCode() : 0);
-    result = 31 * result + (contactUri != null ? contactUri.hashCode() : 0);
-    return result;
+    return 31 + (int)this.recipientId;
   }
 
   public static interface RecipientModifiedListener {
