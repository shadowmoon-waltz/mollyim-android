package org.thoughtcrime.securesms.migrations;

import android.content.Context;

import androidx.annotation.NonNull;
import androidx.lifecycle.LiveData;
import androidx.lifecycle.MutableLiveData;

import org.greenrobot.eventbus.EventBus;
import org.greenrobot.eventbus.Subscribe;
import org.greenrobot.eventbus.ThreadMode;
import org.thoughtcrime.securesms.jobmanager.JobManager;
import org.thoughtcrime.securesms.logging.Log;
import org.thoughtcrime.securesms.util.TextSecurePreferences;
import org.thoughtcrime.securesms.util.Util;
import org.thoughtcrime.securesms.util.VersionTracker;

import java.util.LinkedHashMap;
import java.util.Map;

/**
 * Manages application-level migrations.
 *
 * Migrations can be slotted to occur based on changes in the canonical version code
 * (see {@link Util#getCanonicalVersionCode()}).
 *
 * Migrations are performed via {@link MigrationJob}s. These jobs are durable and are run before any
 * other job, allowing you to schedule safe migrations. Furthermore, you may specify that a
 * migration is UI-blocking, at which point we will show a spinner via
 * {@link ApplicationMigrationActivity} if the user opens the app while the migration is in
 * progress.
 */
public class ApplicationMigrations {

  private static final String TAG = Log.tag(ApplicationMigrations.class);

  private static final MutableLiveData<Boolean> UI_BLOCKING_MIGRATION_RUNNING = new MutableLiveData<>();

  private static final int LEGACY_CANONICAL_VERSION = 455;

  public static final int CURRENT_VERSION = 8;

  private static final class Version {
<<<<<<< HEAD
=======
    static final int LEGACY             = 1;
    static final int RECIPIENT_ID       = 2;
    static final int RECIPIENT_SEARCH   = 3;
    static final int RECIPIENT_CLEANUP  = 4;
    static final int AVATAR_MIGRATION   = 5;
    static final int UUIDS              = 6;
    static final int CACHED_ATTACHMENTS = 7;
    static final int STICKERS_LAUNCH    = 8;
>>>>>>> 876ffb5b
  }

  /**
   * This *must* be called after the {@link JobManager} has been instantiated, but *before* the call
   * to {@link JobManager#beginJobLoop()}. Otherwise, other non-migration jobs may have started
   * executing before we add the migration jobs.
   */
  public static void onApplicationCreate(@NonNull Context context, @NonNull JobManager jobManager) {
    if (isLegacyUpdate(context)) {
      Log.i(TAG, "Detected the need for a legacy update. Last seen canonical version: " + VersionTracker.getLastSeenVersion(context));
      TextSecurePreferences.setAppMigrationVersion(context, 0);
    }

    if (!isUpdate(context)) {
      Log.d(TAG, "Not an update. Skipping.");
      return;
    }

    final int lastSeenVersion = TextSecurePreferences.getAppMigrationVersion(context);
    Log.d(TAG, "currentVersion: " + CURRENT_VERSION + ",  lastSeenVersion: " + lastSeenVersion);

    LinkedHashMap<Integer, MigrationJob> migrationJobs = getMigrationJobs(context, lastSeenVersion);

    if (migrationJobs.size() > 0) {
      Log.i(TAG, "About to enqueue " + migrationJobs.size() + " migration(s).");

      boolean uiBlocking        = true;
      int     uiBlockingVersion = lastSeenVersion;

      for (Map.Entry<Integer, MigrationJob> entry : migrationJobs.entrySet()) {
        int          version = entry.getKey();
        MigrationJob job     = entry.getValue();

        uiBlocking &= job.isUiBlocking();
        if (uiBlocking) {
          uiBlockingVersion = version;
        }

        jobManager.add(job);
        jobManager.add(new MigrationCompleteJob(version));
      }

      if (uiBlockingVersion > lastSeenVersion) {
        Log.i(TAG, "Migration set is UI-blocking through version " + uiBlockingVersion + ".");
        UI_BLOCKING_MIGRATION_RUNNING.setValue(true);
      } else {
        Log.i(TAG, "Migration set is non-UI-blocking.");
        UI_BLOCKING_MIGRATION_RUNNING.setValue(false);
      }

      final long startTime = System.currentTimeMillis();
      final int  uiVersion = uiBlockingVersion;

      EventBus.getDefault().register(new Object() {
        @Subscribe(sticky = true, threadMode = ThreadMode.MAIN)
        public void onMigrationComplete(MigrationCompleteEvent event) {
          Log.i(TAG, "Received MigrationCompleteEvent for version " + event.getVersion() + ". (Current: " + CURRENT_VERSION + ")");

          if (event.getVersion() > CURRENT_VERSION) {
            throw new AssertionError("Received a higher version than the current version? App downgrades are not supported. (received: " + event.getVersion() + ", current: " + CURRENT_VERSION + ")");
          }

          Log.i(TAG, "Updating last migration version to " + event.getVersion());
          TextSecurePreferences.setAppMigrationVersion(context, event.getVersion());

          if (event.getVersion() == CURRENT_VERSION) {
            Log.i(TAG, "Migration complete. Took " + (System.currentTimeMillis() - startTime) + " ms.");
            EventBus.getDefault().unregister(this);

            VersionTracker.updateLastSeenVersion(context);
            UI_BLOCKING_MIGRATION_RUNNING.setValue(false);
          } else if (event.getVersion() >= uiVersion) {
            Log.i(TAG, "Version is >= the UI-blocking version. Posting 'false'.");
            UI_BLOCKING_MIGRATION_RUNNING.setValue(false);
          }
        }
      });
    } else {
      Log.d(TAG, "No migrations.");
      TextSecurePreferences.setAppMigrationVersion(context, CURRENT_VERSION);
      VersionTracker.updateLastSeenVersion(context);
      UI_BLOCKING_MIGRATION_RUNNING.setValue(false);
    }
  }

  /**
   * @return A {@link LiveData} object that will update with whether or not a UI blocking migration
   * is in progress.
   */
  public static LiveData<Boolean> getUiBlockingMigrationStatus() {
    return UI_BLOCKING_MIGRATION_RUNNING;
  }

  /**
   * @return True if a UI blocking migration is running.
   */
  public static boolean isUiBlockingMigrationRunning() {
    Boolean value = UI_BLOCKING_MIGRATION_RUNNING.getValue();
    return value != null && value;
  }

  /**
   * @return Whether or not we're in the middle of an update, as determined by the last seen and
   * current version.
   */
  public static boolean isUpdate(@NonNull Context context) {
    return isLegacyUpdate(context) || TextSecurePreferences.getAppMigrationVersion(context) < CURRENT_VERSION;
  }

  private static LinkedHashMap<Integer, MigrationJob> getMigrationJobs(@NonNull Context context, int lastSeenVersion) {
    LinkedHashMap<Integer, MigrationJob> jobs = new LinkedHashMap<>();

<<<<<<< HEAD
=======
    if (lastSeenVersion < Version.LEGACY) {
      jobs.put(Version.LEGACY, new LegacyMigrationJob());
    }

    if (lastSeenVersion < Version.RECIPIENT_ID) {
      jobs.put(Version.RECIPIENT_ID, new DatabaseMigrationJob());
    }

    if (lastSeenVersion < Version.RECIPIENT_SEARCH) {
      jobs.put(Version.RECIPIENT_SEARCH, new RecipientSearchMigrationJob());
    }

    if (lastSeenVersion < Version.RECIPIENT_CLEANUP) {
      jobs.put(Version.RECIPIENT_CLEANUP, new DatabaseMigrationJob());
    }

    if (lastSeenVersion < Version.AVATAR_MIGRATION) {
      jobs.put(Version.AVATAR_MIGRATION, new AvatarMigrationJob());
    }

    if (lastSeenVersion < Version.UUIDS) {
      jobs.put(Version.UUIDS, new UuidMigrationJob());
    }

    if (lastSeenVersion < Version.CACHED_ATTACHMENTS) {
      jobs.put(Version.CACHED_ATTACHMENTS, new CachedAttachmentsMigrationJob());
    }

    if (lastSeenVersion < Version.STICKERS_LAUNCH) {
      jobs.put(Version.STICKERS_LAUNCH, new StickerLaunchMigrationJob());
    }

>>>>>>> 876ffb5b
    return jobs;
  }

  private static boolean isLegacyUpdate(@NonNull Context context) {
    return VersionTracker.getLastSeenVersion(context) < LEGACY_CANONICAL_VERSION;
  }
}<|MERGE_RESOLUTION|>--- conflicted
+++ resolved
@@ -41,17 +41,6 @@
   public static final int CURRENT_VERSION = 8;
 
   private static final class Version {
-<<<<<<< HEAD
-=======
-    static final int LEGACY             = 1;
-    static final int RECIPIENT_ID       = 2;
-    static final int RECIPIENT_SEARCH   = 3;
-    static final int RECIPIENT_CLEANUP  = 4;
-    static final int AVATAR_MIGRATION   = 5;
-    static final int UUIDS              = 6;
-    static final int CACHED_ATTACHMENTS = 7;
-    static final int STICKERS_LAUNCH    = 8;
->>>>>>> 876ffb5b
   }
 
   /**
@@ -164,41 +153,6 @@
   private static LinkedHashMap<Integer, MigrationJob> getMigrationJobs(@NonNull Context context, int lastSeenVersion) {
     LinkedHashMap<Integer, MigrationJob> jobs = new LinkedHashMap<>();
 
-<<<<<<< HEAD
-=======
-    if (lastSeenVersion < Version.LEGACY) {
-      jobs.put(Version.LEGACY, new LegacyMigrationJob());
-    }
-
-    if (lastSeenVersion < Version.RECIPIENT_ID) {
-      jobs.put(Version.RECIPIENT_ID, new DatabaseMigrationJob());
-    }
-
-    if (lastSeenVersion < Version.RECIPIENT_SEARCH) {
-      jobs.put(Version.RECIPIENT_SEARCH, new RecipientSearchMigrationJob());
-    }
-
-    if (lastSeenVersion < Version.RECIPIENT_CLEANUP) {
-      jobs.put(Version.RECIPIENT_CLEANUP, new DatabaseMigrationJob());
-    }
-
-    if (lastSeenVersion < Version.AVATAR_MIGRATION) {
-      jobs.put(Version.AVATAR_MIGRATION, new AvatarMigrationJob());
-    }
-
-    if (lastSeenVersion < Version.UUIDS) {
-      jobs.put(Version.UUIDS, new UuidMigrationJob());
-    }
-
-    if (lastSeenVersion < Version.CACHED_ATTACHMENTS) {
-      jobs.put(Version.CACHED_ATTACHMENTS, new CachedAttachmentsMigrationJob());
-    }
-
-    if (lastSeenVersion < Version.STICKERS_LAUNCH) {
-      jobs.put(Version.STICKERS_LAUNCH, new StickerLaunchMigrationJob());
-    }
-
->>>>>>> 876ffb5b
     return jobs;
   }
 
