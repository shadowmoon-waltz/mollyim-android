--- conflicted
+++ resolved
@@ -5,12 +5,14 @@
 
 package org.whispersystems.signalservice.internal.websocket
 
+import org.signal.core.util.orNull
 import org.signal.libsignal.internal.CompletableFuture
 import org.signal.libsignal.net.CdsiLookupRequest
 import org.signal.libsignal.net.CdsiLookupResponse
 import org.signal.libsignal.net.ChatService
 import org.signal.libsignal.net.Network
 import org.whispersystems.signalservice.api.util.CredentialsProvider
+//import org.whispersystems.signalservice.internal.configuration.SignalProxy
 import org.whispersystems.signalservice.internal.configuration.SignalServiceConfiguration
 import java.io.IOException
 import java.util.concurrent.ExecutionException
@@ -33,21 +35,17 @@
   }
 
   fun resetSettings(config: SignalServiceConfiguration) {
-<<<<<<< HEAD
     // TODO: MOLLY
-    // resetProxy(config.signalProxy.orNull())
-=======
-    resetProxy(config.signalProxy.orNull())
+//    resetProxy(config.signalProxy.orNull())
   }
 
-  private fun resetProxy(proxy: SignalProxy?) {
-    if (proxy == null) {
-      network.clearProxy()
-    } else {
-      network.setProxy(proxy.host, proxy.port)
-    }
->>>>>>> eb114de5
-  }
+//  private fun resetProxy(proxy: SignalProxy?) {
+//    if (proxy == null) {
+//      network.clearProxy()
+//    } else {
+//      network.setProxy(proxy.host, proxy.port)
+//    }
+//  }
 
   // Delegates
   @Throws(IOException::class, InterruptedException::class, ExecutionException::class)
