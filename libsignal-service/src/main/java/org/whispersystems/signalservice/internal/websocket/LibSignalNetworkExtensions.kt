--- conflicted
+++ resolved
@@ -6,11 +6,8 @@
 
 package org.whispersystems.signalservice.internal.websocket
 
-<<<<<<< HEAD
-=======
 import org.signal.core.util.logging.Log
 import org.signal.core.util.orNull
->>>>>>> 7f42f358
 import org.signal.libsignal.net.Network
 import org.whispersystems.signalservice.internal.configuration.SignalServiceConfiguration
 import java.io.IOException
@@ -21,22 +18,18 @@
  * Helper method to apply settings from the SignalServiceConfiguration.
  */
 fun Network.applyConfiguration(config: SignalServiceConfiguration) {
-<<<<<<< HEAD
-  // MOLLY: FIXME
-=======
-  val proxy = config.signalProxy.orNull()
+  val proxy = null // MOLLY: TODO
 
   if (proxy == null) {
     this.clearProxy()
   } else {
-    try {
-      this.setProxy(proxy.host, proxy.port)
-    } catch (e: IOException) {
-      Log.e(TAG, "Invalid proxy configuration set! Failing connections until changed.")
-      this.setInvalidProxy()
-    }
+    // try {
+    //   this.setProxy(proxy.host, proxy.port)
+    // } catch (e: IOException) {
+    //   Log.e(TAG, "Invalid proxy configuration set! Failing connections until changed.")
+    //   this.setInvalidProxy()
+    // }
   }
 
   this.setCensorshipCircumventionEnabled(config.censored)
->>>>>>> 7f42f358
 }