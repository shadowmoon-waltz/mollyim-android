/*
 * Copyright 2024 Signal Messenger, LLC
 * SPDX-License-Identifier: AGPL-3.0-only
 */
@file:JvmName("LibSignalNetworkExtensions")

package org.whispersystems.signalservice.internal.websocket

import org.signal.libsignal.net.ChatService
import org.signal.libsignal.net.Network
import org.whispersystems.signalservice.api.util.CredentialsProvider
import org.whispersystems.signalservice.internal.configuration.SignalServiceConfiguration

/**
 * Helper method to create a ChatService with optional credentials.
 */
fun Network.createChatService(
  credentialsProvider: CredentialsProvider? = null,
  receiveStories: Boolean
): ChatService {
  val username = credentialsProvider?.username ?: ""
  val password = credentialsProvider?.password ?: ""
  return if (username.isEmpty() && password.isEmpty()) {
    this.createUnauthChatService(null)
  } else {
    this.createAuthChatService(username, password, receiveStories, null)
  }
}

/**
 * Helper method to apply settings from the SignalServiceConfiguration.
 */
fun Network.applyConfiguration(config: SignalServiceConfiguration) {
<<<<<<< HEAD
  // MOLLY: FIXME
=======
  val proxy = config.signalProxy.orNull()

  if (proxy == null) {
    this.clearProxy()
  } else {
    this.setProxy(proxy.host, proxy.port)
  }

  this.setCensorshipCircumventionEnabled(config.censored)
>>>>>>> f5a68aa7
}<|MERGE_RESOLUTION|>--- conflicted
+++ resolved
@@ -31,17 +31,5 @@
  * Helper method to apply settings from the SignalServiceConfiguration.
  */
 fun Network.applyConfiguration(config: SignalServiceConfiguration) {
-<<<<<<< HEAD
   // MOLLY: FIXME
-=======
-  val proxy = config.signalProxy.orNull()
-
-  if (proxy == null) {
-    this.clearProxy()
-  } else {
-    this.setProxy(proxy.host, proxy.port)
-  }
-
-  this.setCensorshipCircumventionEnabled(config.censored)
->>>>>>> f5a68aa7
 }