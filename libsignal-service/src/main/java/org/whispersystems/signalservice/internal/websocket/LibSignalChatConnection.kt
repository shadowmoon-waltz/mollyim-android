--- conflicted
+++ resolved
@@ -176,34 +176,6 @@
   }
 
   override fun sendKeepAlive() {
-<<<<<<< HEAD
-    Log.i(TAG, "$name Sending keep alive...")
-    val send = if (isAuthenticated) {
-      throw NotImplementedError("Authenticated socket is not yet supported")
-    } else {
-      chatService::unauthenticatedSendAndDebug
-    }
-    send(KEEP_ALIVE_REQUEST)
-      .whenComplete(
-        onSuccess = { debugResponse ->
-          Log.i(TAG, "$name Keep alive - success")
-          Log.d(TAG, "$name $debugResponse")
-          when (debugResponse!!.response.status) {
-            in 200..299 -> {
-              healthMonitor.onKeepAliveResponse(
-                Instant.now().toEpochMilli(), // ignored. can be any value
-                false,
-                keepAlive
-              )
-            }
-
-            in 400..599 -> {
-              healthMonitor.onMessageError(debugResponse.response.status, isAuthenticated)
-            }
-
-            else -> {
-              Log.w(TAG, "$name Unsupported keep alive response status: ${debugResponse.response.status}")
-=======
     CHAT_SERVICE_LOCK.withLock {
       if (chatService == null) {
         return
@@ -218,9 +190,10 @@
               in 200..299 -> {
                 healthMonitor.onKeepAliveResponse(
                   Instant.now().toEpochMilli(), // ignored. can be any value
-                  false
-                )
-              }
+                  false,
+                  keepAlive,
+              )
+            }
 
               in 400..599 -> {
                 healthMonitor.onMessageError(debugResponse.response.status, (chatService is AuthenticatedChatService))
@@ -229,7 +202,6 @@
               else -> {
                 Log.w(TAG, "$name Unsupported keep alive response status: ${debugResponse.response.status}")
               }
->>>>>>> f5a68aa7
             }
           },
           onFailure = { throwable ->
