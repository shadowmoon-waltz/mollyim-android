package org.whispersystems.signalservice.internal.websocket

import io.mockk.clearAllMocks
import io.mockk.every
import io.mockk.mockk
import io.mockk.mockkStatic
import io.mockk.verify
import io.reactivex.rxjava3.observers.TestObserver
import org.junit.Before
import org.junit.Test
import org.signal.libsignal.internal.CompletableFuture
import org.signal.libsignal.net.ChatService
import org.signal.libsignal.net.ChatService.DebugInfo
import org.signal.libsignal.net.IpType
import org.signal.libsignal.net.Network
import org.whispersystems.signalservice.api.websocket.HealthMonitor
import org.whispersystems.signalservice.api.websocket.WebSocketConnectionState
import java.util.concurrent.CountDownLatch
import java.util.concurrent.ExecutorService
import java.util.concurrent.Executors
import java.util.concurrent.TimeUnit
import org.signal.libsignal.net.ChatService.Response as LibSignalResponse
import org.signal.libsignal.net.ChatService.ResponseAndDebugInfo as LibSignalDebugResponse

class LibSignalChatConnectionTest {

  private val executor: ExecutorService = Executors.newSingleThreadExecutor()
  private val healthMonitor = mockk<HealthMonitor>()
  private val chatService = mockk<ChatService>()
  private val network = mockk<Network>()
  private val connection = LibSignalChatConnection("test", network, null, false, healthMonitor)

  @Before
  fun before() {
    clearAllMocks()
    mockkStatic(Network::createChatService)
    every { healthMonitor.onMessageError(any(), any()) }
<<<<<<< HEAD
    every { healthMonitor.onKeepAliveResponse(any(), any(), any()) }
=======
    every { healthMonitor.onKeepAliveResponse(any(), any()) }
    every { network.createChatService(any(), any()) } answers { chatService }
>>>>>>> f5a68aa7
  }

  @Test
  fun orderOfStatesOnSuccessfulConnect() {
    val latch = CountDownLatch(1)

    every { chatService.connect() } answers {
      delay {
        it.complete(DEBUG_INFO)
        latch.countDown()
      }
    }

    val observer = TestObserver<WebSocketConnectionState>()
    connection.state.subscribe(observer)

    connection.connect()

    latch.await(100, TimeUnit.MILLISECONDS)

    observer.assertNotComplete()
    observer.assertValues(
      WebSocketConnectionState.DISCONNECTED,
      WebSocketConnectionState.CONNECTING,
      WebSocketConnectionState.CONNECTED
    )
  }

  @Test
  fun orderOfStatesOnConnectionFailure() {
    val connectionException = RuntimeException("connect failed")
    val latch = CountDownLatch(1)

    every { chatService.connect() } answers {
      delay {
        it.completeExceptionally(connectionException)
      }
    }

    val observer = TestObserver<WebSocketConnectionState>()
    connection.state.subscribe(observer)

    connection.connect()

    latch.await(100, TimeUnit.MILLISECONDS)

    observer.assertNotComplete()
    observer.assertValues(
      WebSocketConnectionState.DISCONNECTED,
      WebSocketConnectionState.CONNECTING,
      WebSocketConnectionState.FAILED
    )
  }

  @Test
  fun orderOfStatesOnConnectAndDisconnect() {
    val connectLatch = CountDownLatch(1)
    val disconnectLatch = CountDownLatch(1)

    every { chatService.connect() } answers {
      delay {
        it.complete(DEBUG_INFO)
        connectLatch.countDown()
      }
    }
    every { chatService.disconnect() } answers {
      delay {
        it.complete(null)
        disconnectLatch.countDown()
      }
    }

    val observer = TestObserver<WebSocketConnectionState>()

    connection.state.subscribe(observer)

    connection.connect()
    connectLatch.await(100, TimeUnit.MILLISECONDS)
    connection.disconnect()
    disconnectLatch.await(100, TimeUnit.MILLISECONDS)

    observer.assertNotComplete()
    observer.assertValues(
      WebSocketConnectionState.DISCONNECTED,
      WebSocketConnectionState.CONNECTING,
      WebSocketConnectionState.CONNECTED,
      WebSocketConnectionState.DISCONNECTING,
      WebSocketConnectionState.DISCONNECTED
    )
  }

  @Test
  fun orderOfStatesOnDisconnectFailure() {
    val disconnectException = RuntimeException("disconnect failed")

    val connectLatch = CountDownLatch(1)
    val disconnectLatch = CountDownLatch(1)

    every { chatService.disconnect() } answers {
      delay {
        it.completeExceptionally(disconnectException)
        disconnectLatch.countDown()
      }
    }

    every { chatService.connect() } answers {
      delay {
        it.complete(DEBUG_INFO)
        connectLatch.countDown()
      }
    }

    connection.connect()

    connectLatch.await(100, TimeUnit.MILLISECONDS)

    val observer = TestObserver<WebSocketConnectionState>()
    connection.state.subscribe(observer)

    connection.disconnect()

    disconnectLatch.await(100, TimeUnit.MILLISECONDS)

    observer.assertNotComplete()
    observer.assertValues(
      WebSocketConnectionState.CONNECTED,
      WebSocketConnectionState.DISCONNECTING,
      WebSocketConnectionState.DISCONNECTED
    )
  }

  @Test
  fun keepAliveSuccess() {
    val latch = CountDownLatch(1)

    every { chatService.sendAndDebug(any()) } answers {
      delay {
        it.complete(make_debug_response(RESPONSE_SUCCESS))
        latch.countDown()
      }
    }

    every { chatService.connect() } answers {
      delay {
        it.complete(DEBUG_INFO)
      }
    }

    connection.connect()

    connection.sendKeepAlive()

    latch.await(100, TimeUnit.MILLISECONDS)

    verify(exactly = 1) {
      healthMonitor.onKeepAliveResponse(any(), false, any())
    }
    verify(exactly = 0) {
      healthMonitor.onMessageError(any(), any())
    }
  }

  @Test
  fun keepAliveFailure() {
    for (response in listOf(RESPONSE_ERROR, RESPONSE_SERVER_ERROR)) {
      val latch = CountDownLatch(1)

      every { chatService.sendAndDebug(any()) } answers {
        delay {
          it.complete(make_debug_response(response))
        }
      }

      every { chatService.connect() } answers {
        delay {
          it.complete(DEBUG_INFO)
        }
      }

      connection.connect()

      connection.sendKeepAlive()
      latch.await(100, TimeUnit.MILLISECONDS)

      verify(exactly = 1) {
        healthMonitor.onMessageError(response.status, false)
      }
      verify(exactly = 0) {
        healthMonitor.onKeepAliveResponse(any(), any(), any())
      }
    }
  }

  @Test
  fun keepAliveConnectionFailure() {
    val connectionFailure = RuntimeException("Sending keep-alive failed")

    val connectLatch = CountDownLatch(1)
    val keepAliveFailureLatch = CountDownLatch(1)

    every {
      chatService.sendAndDebug(any())
    } answers {
      delay {
        it.completeExceptionally(connectionFailure)
        keepAliveFailureLatch.countDown()
      }
    }

    every { chatService.connect() } answers {
      delay {
        it.complete(DEBUG_INFO)
        connectLatch.countDown()
      }
    }

    connection.connect()
    connectLatch.await(100, TimeUnit.MILLISECONDS)

    val observer = TestObserver<WebSocketConnectionState>()
    connection.state.subscribe(observer)

    connection.sendKeepAlive()

    keepAliveFailureLatch.await(100, TimeUnit.MILLISECONDS)

    observer.assertNotComplete()
    observer.assertValues(
      // We start in the connected state
      WebSocketConnectionState.CONNECTED,
      // Disconnects as a result of keep-alive failure
      WebSocketConnectionState.DISCONNECTED
    )
    verify(exactly = 0) {
      healthMonitor.onKeepAliveResponse(any(), any(), any())
      healthMonitor.onMessageError(any(), any())
    }
  }

  private fun <T> delay(action: ((CompletableFuture<T>) -> Unit)): CompletableFuture<T> {
    val future = CompletableFuture<T>()
    executor.submit {
      action(future)
    }
    return future
  }

  companion object {
    private val DEBUG_INFO: DebugInfo = DebugInfo(IpType.UNKNOWN, 100, "")
    private val RESPONSE_SUCCESS = LibSignalResponse(200, "", emptyMap(), byteArrayOf())
    private val RESPONSE_ERROR = LibSignalResponse(400, "", emptyMap(), byteArrayOf())
    private val RESPONSE_SERVER_ERROR = LibSignalResponse(500, "", emptyMap(), byteArrayOf())

    private fun make_debug_response(response: LibSignalResponse): LibSignalDebugResponse {
      return LibSignalDebugResponse(response, DEBUG_INFO)
    }
  }
}<|MERGE_RESOLUTION|>--- conflicted
+++ resolved
@@ -35,12 +35,8 @@
     clearAllMocks()
     mockkStatic(Network::createChatService)
     every { healthMonitor.onMessageError(any(), any()) }
-<<<<<<< HEAD
     every { healthMonitor.onKeepAliveResponse(any(), any(), any()) }
-=======
-    every { healthMonitor.onKeepAliveResponse(any(), any()) }
     every { network.createChatService(any(), any()) } answers { chatService }
->>>>>>> f5a68aa7
   }
 
   @Test
