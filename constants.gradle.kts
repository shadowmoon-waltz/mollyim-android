--- conflicted
+++ resolved
@@ -1,12 +1,7 @@
 // MOLLY: Edit Dockerfile to download the same SDK packages
 val signalBuildToolsVersion by extra("34.0.0")
 val signalCompileSdkVersion by extra("android-34")
-<<<<<<< HEAD
-val signalTargetSdkVersion by extra(31)
+val signalTargetSdkVersion by extra(33)
 val signalMinSdkVersion by extra(24)
-=======
-val signalTargetSdkVersion by extra(33)
-val signalMinSdkVersion by extra(21)
->>>>>>> 9e836ba5
 val signalJavaVersion by extra(JavaVersion.VERSION_17)
 val signalKotlinJvmTarget by extra("17")