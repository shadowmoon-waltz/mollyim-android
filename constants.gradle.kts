--- conflicted
+++ resolved
@@ -1,12 +1,7 @@
 val signalBuildToolsVersion by extra("35.0.0")      // MOLLY: Dockerfile must match this version
 val signalCompileSdkVersion by extra("android-35")  // MOLLY: Dockerfile must match this version
 val signalTargetSdkVersion by extra(34)
-<<<<<<< HEAD
 val signalMinSdkVersion by extra(27)
-val signalNdkVersion by extra("27.0.12077973")
-=======
-val signalMinSdkVersion by extra(21)
-val signalNdkVersion by extra("28.0.13004108")
->>>>>>> 556bcda5
+val signalNdkVersion by extra("28.0.13004108")      // MOLLY: Dockerfile must match this version
 val signalJavaVersion by extra(JavaVersion.VERSION_17)
 val signalKotlinJvmTarget by extra("17")