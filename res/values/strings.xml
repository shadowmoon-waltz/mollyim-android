--- conflicted
+++ resolved
@@ -1,10 +1,6 @@
 <?xml version="1.0" encoding="utf-8"?>
 <resources>
-<<<<<<< HEAD
-    <!-- <string name="app_name">Signal</string> -->
-=======
-    <string name="app_name" translatable="false">Signal</string>
->>>>>>> 6ca8218d
+    <!-- <string name="app_name" translatable="false">Signal</string> -->
 
     <string name="install_url" translatable="false">https://signal.org/install</string>
 
