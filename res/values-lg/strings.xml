--- conflicted
+++ resolved
@@ -1,9 +1,6 @@
 <?xml version='1.0' encoding='UTF-8'?>
 <resources>
-<<<<<<< HEAD
-=======
   <!-- Removed by excludeNonTranslatables <string name="app_name">Signal</string> -->
->>>>>>> 6ca8218d
   <string name="yes">Yee</string>
   <string name="no">Nedda</string>
   <string name="delete">Sangula</string>
