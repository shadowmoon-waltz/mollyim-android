--- conflicted
+++ resolved
@@ -46,11 +46,8 @@
 public final class MediaConverter {
     private static final String TAG = "media-converter";
     private static final boolean VERBOSE = false; // lots of logging
-<<<<<<< HEAD
-=======
 
     private static final int STUCK_FRAME_THRESHOLD = 100;
->>>>>>> 794f79a2
 
     // Describes when the annotation will be discarded
     @Retention(RetentionPolicy.SOURCE)
