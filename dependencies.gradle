--- conflicted
+++ resolved
@@ -48,12 +48,8 @@
             library('androidx-activity-ktx', 'androidx.activity', 'activity-ktx').versionRef('androidx-activity')
             library('androidx-activity-compose', 'androidx.activity', 'activity-compose').versionRef('androidx-activity')
             library('androidx-appcompat', 'androidx.appcompat', 'appcompat').versionRef('androidx-appcompat')
-<<<<<<< HEAD
-            library('androidx-core-ktx', 'androidx.core:core-ktx:1.10.0')
+            library('androidx-core-ktx', 'androidx.core:core-ktx:1.12.0')
             library('androidx-fragment', 'androidx.fragment', 'fragment').versionRef('androidx-fragment')
-=======
-            library('androidx-core-ktx', 'androidx.core:core-ktx:1.12.0')
->>>>>>> 0cdd56e0
             library('androidx-fragment-ktx', 'androidx.fragment', 'fragment-ktx').versionRef('androidx-fragment')
             library('androidx-fragment-testing', 'androidx.fragment', 'fragment-testing').versionRef('androidx-fragment')
             library('androidx-annotation', 'androidx.annotation:annotation:1.4.0')
@@ -118,11 +114,7 @@
             library('libsignal-client', 'org.signal', 'libsignal-client').versionRef('libsignal-client')
             library('libsignal-android', 'org.signal', 'libsignal-android').versionRef('libsignal-client')
             library('signal-aesgcmprovider', 'org.signal:aesgcmprovider:0.0.3')
-<<<<<<< HEAD
-            library('molly-ringrtc', 'im.molly:ringrtc-android:2.31.2-1')
-=======
-            library('signal-ringrtc', 'org.signal:ringrtc-android:2.33.0')
->>>>>>> 0cdd56e0
+            library('molly-ringrtc', 'im.molly:ringrtc-android:2.33.0-1')
             library('signal-android-database-sqlcipher', 'org.signal:sqlcipher-android:4.5.4-S2')
 
             // MOLLY
