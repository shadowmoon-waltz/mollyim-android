// IMPORTANT: After changing a dependency, please run:
// ./gradlew --write-verification-metadata sha256 qa --rerun-tasks

dependencyResolutionManagement {
    versionCatalogs {
        libs {
            version('androidx-camera', '1.1.0')
            version('androidx-fragment', '1.5.2')
            version('androidx-lifecycle', '2.5.1')
            version('androidx-navigation', '2.5.2')
            version('androidx-window', '1.0.0')
            version('exoplayer', '2.18.1')
            version('glide', '4.13.2')
            version('kotlin', '1.6.21')
            version('libsignal-client', '0.21.1')
            version('mp4parser', '1.9.39')

            // Desugaring
            alias('android-tools-desugar').to('com.android.tools:desugar_jdk_libs:1.1.5')

            // Android X
            alias('androidx-activity-ktx').to('androidx.activity:activity-ktx:1.5.1')
            alias('androidx-core-ktx').to('androidx.core:core-ktx:1.5.0')
            alias('androidx-fragment-ktx').to('androidx.fragment', 'fragment-ktx').versionRef('androidx-fragment')
            alias('androidx-fragment-testing').to('androidx.fragment', 'fragment-testing').versionRef('androidx-fragment')
            alias('androidx-annotation').to('androidx.annotation:annotation:1.4.0')
            alias('androidx-appcompat').to('androidx.appcompat:appcompat:1.5.1')
            alias('androidx-constraintlayout').to('androidx.constraintlayout:constraintlayout:2.0.4')
            alias('androidx-window-window').to('androidx.window', 'window').versionRef('androidx-window')
            alias('androidx-window-java').to('androidx.window', 'window-java').versionRef('androidx-window')
            alias('androidx-recyclerview').to('androidx.recyclerview:recyclerview:1.2.1')
            alias('androidx-legacy-support').to('androidx.legacy:legacy-support-v13:1.0.0')
            alias('androidx-legacy-preference').to('androidx.legacy:legacy-preference-v14:1.0.0')
            alias('androidx-cardview').to('androidx.cardview:cardview:1.0.0')
            alias('androidx-preference').to('androidx.preference:preference:1.1.1')
            alias('androidx-gridlayout').to('androidx.gridlayout:gridlayout:1.0.0')
            alias('androidx-exifinterface').to('androidx.exifinterface:exifinterface:1.3.3')
            alias('androidx-multidex').to('androidx.multidex:multidex:2.0.1')
            alias('androidx-navigation-fragment-ktx').to('androidx.navigation', 'navigation-fragment-ktx').versionRef('androidx-navigation')
            alias('androidx-navigation-ui-ktx').to('androidx.navigation', 'navigation-ui-ktx').versionRef('androidx-navigation')
            alias('androidx-lifecycle-viewmodel-ktx').to('androidx.lifecycle', 'lifecycle-viewmodel-ktx').versionRef('androidx-lifecycle')
            alias('androidx-lifecycle-livedata-core').to('androidx.lifecycle', 'lifecycle-livedata').versionRef('androidx-lifecycle')
            alias('androidx-lifecycle-livedata-ktx').to('androidx.lifecycle', 'lifecycle-livedata-ktx').versionRef('androidx-lifecycle')
            alias('androidx-lifecycle-process').to('androidx.lifecycle', 'lifecycle-process').versionRef('androidx-lifecycle')
            alias('androidx-lifecycle-viewmodel-savedstate').to('androidx.lifecycle', 'lifecycle-viewmodel-savedstate').versionRef('androidx-lifecycle')
            alias('androidx-lifecycle-common-java8').to('androidx.lifecycle', 'lifecycle-common-java8').versionRef('androidx-lifecycle')
            alias('androidx-lifecycle-reactivestreams-ktx').to('androidx.lifecycle', 'lifecycle-reactivestreams-ktx').versionRef('androidx-lifecycle')
            alias('androidx-camera-core').to('androidx.camera', 'camera-core').versionRef('androidx-camera')
            alias('androidx-camera-camera2').to('androidx.camera', 'camera-camera2').versionRef('androidx-camera')
            alias('androidx-camera-lifecycle').to('androidx.camera', 'camera-lifecycle').versionRef('androidx-camera')
            alias('androidx-camera-view').to('androidx.camera', 'camera-view').versionRef('androidx-camera')
            alias('androidx-concurrent-futures').to('androidx.concurrent:concurrent-futures:1.0.0')
            alias('androidx-autofill').to('androidx.autofill:autofill:1.0.0')
            alias('androidx-biometric').to('androidx.biometric:biometric:1.2.0-alpha04')
            alias('androidx-sharetarget').to('androidx.sharetarget:sharetarget:1.2.0-rc02')
            alias('androidx-sqlite').to('androidx.sqlite:sqlite:2.1.0')
            alias('androidx-core-role').to('androidx.core:core-role:1.0.0')
            alias('androidx-webkit').to('androidx.webkit:webkit:1.4.0')

            // Material
            alias('material-material').to('com.google.android.material:material:1.6.1')

            // Google
            alias('google-protobuf-javalite').to('com.google.protobuf:protobuf-javalite:3.11.4')
            alias('google-libphonenumber').to('com.googlecode.libphonenumber:libphonenumber:8.12.54')
<<<<<<< HEAD
            alias('google-play-services-maps').to('com.google.android.gms:play-services-maps:17.0.0')
            alias('google-play-services-auth').to('com.google.android.gms:play-services-auth:16.0.1')
=======
            alias('google-play-services-maps').to('com.google.android.gms:play-services-maps:18.1.0')
            alias('google-play-services-auth').to('com.google.android.gms:play-services-auth:20.3.0')
            alias('google-play-services-wallet').to('com.google.android.gms:play-services-wallet:19.1.0')
>>>>>>> 09afb1be
            alias('google-zxing-android-integration').to('com.google.zxing:android-integration:3.3.0')
            alias('google-zxing-core').to('com.google.zxing:core:3.4.1')
            alias('google-ez-vcard').to('com.googlecode.ez-vcard:ez-vcard:0.9.11')
            alias('google-jsr305').to('com.google.code.findbugs:jsr305:3.0.2')
            alias('google-guava-android').to('com.google.guava:guava:30.0-android')
            alias('google-flexbox').to('com.google.android.flexbox:flexbox:3.0.0')

            // Exoplayer
            alias('exoplayer-core').to('com.google.android.exoplayer', 'exoplayer-core').versionRef('exoplayer')
            alias('exoplayer-ui').to('com.google.android.exoplayer', 'exoplayer-ui').versionRef('exoplayer')
            alias('exoplayer-extension-mediasession').to('com.google.android.exoplayer', 'extension-mediasession').versionRef('exoplayer')
            bundle('exoplayer', ['exoplayer-core', 'exoplayer-ui', 'exoplayer-extension-mediasession'])

            // Firebase
            alias('firebase-messaging').to('com.google.firebase:firebase-messaging:23.1.0')

            // 1st Party
            alias('libsignal-client').to('org.signal', 'libsignal-client').versionRef('libsignal-client')
            alias('libsignal-android').to('org.signal', 'libsignal-android').versionRef('libsignal-client')
            alias('signal-aesgcmprovider').to('org.signal:aesgcmprovider:0.0.3')
            alias('molly-argon2').to('im.molly:argon2:13.1-1')
            alias('molly-ringrtc').to('im.molly:ringrtc-android:2.21.2-1')
            alias('signal-android-database-sqlcipher').to('org.signal:android-database-sqlcipher:4.4.3-S8')

            // MOLLY
            alias('gosimple-nbvcxz').to('me.gosimple:nbvcxz:1.5.0')
            alias('molly-native-utils').to('im.molly:native-utils:1.0.0')

            // Third Party
            alias('greenrobot-eventbus').to('org.greenrobot:eventbus:3.0.0')
            alias('jackson-core').to('com.fasterxml.jackson.core:jackson-databind:2.9.9.2')
            alias('square-okhttp3').to('com.squareup.okhttp3:okhttp:3.12.13')
            alias('square-okhttp3-dnsoverhttps').to('com.squareup.okhttp3:okhttp-dnsoverhttps:3.12.13')
            alias('square-okio').to('com.squareup.okio:okio:2.2.2')
            alias('square-leakcanary').to('com.squareup.leakcanary:leakcanary-android:2.7')
            alias('rxjava3-rxjava').to('io.reactivex.rxjava3:rxjava:3.0.13')
            alias('rxjava3-rxandroid').to('io.reactivex.rxjava3:rxandroid:3.0.0')
            alias('rxjava3-rxkotlin').to('io.reactivex.rxjava3:rxkotlin:3.0.1')
            alias('rxdogtag').to('com.uber.rxdogtag2:rxdogtag:2.0.1')
            alias('conscrypt-android').to('org.conscrypt:conscrypt-android:2.0.0')
            alias('mobilecoin').to('com.mobilecoin:android-sdk:1.2.2.4')
            alias('leolin-shortcutbadger').to('me.leolin:ShortcutBadger:1.1.22')
            alias('emilsjolander-stickylistheaders').to('se.emilsjolander:stickylistheaders:2.7.0')
            alias('jpardogo-materialtabstrip').to('com.jpardogo.materialtabstrip:library:1.0.9')
            alias('apache-httpclient-android').to('org.apache.httpcomponents:httpclient-android:4.3.5')
            alias('glide-glide').to('com.github.bumptech.glide', 'glide').versionRef('glide')
            alias('glide-compiler').to('com.github.bumptech.glide', 'compiler').versionRef('glide')
            alias('roundedimageview').to('com.makeramen:roundedimageview:2.1.0')
            alias('materialish-progress').to('com.pnikosis:materialish-progress:1.5')
            alias('waitingdots').to('pl.tajchert:waitingdots:0.1.0')
            alias('time-duration-picker').to('mobi.upod:time-duration-picker:1.1.3')
            alias('subsampling-scale-image-view').to('com.davemorrissey.labs:subsampling-scale-image-view:3.10.0')
            alias('android-tooltips').to('com.tomergoldst.android:tooltips:1.0.6')
            alias('stream').to('com.annimon:stream:1.1.8')
            alias('lottie').to('com.airbnb.android:lottie:3.6.0')
            alias('dnsjava').to('dnsjava:dnsjava:2.1.9')
            alias('nanohttpd-webserver').to('org.nanohttpd:nanohttpd-webserver:2.3.1')

            // Can't use the newest version because it hits some weird NoClassDefFoundException
            alias('jknack-handlebars').to('com.github.jknack:handlebars:4.0.7')

            // Mp4Parser
            alias('mp4parser-isoparser').to('org.mp4parser', 'isoparser').versionRef('mp4parser')
            alias('mp4parser-streaming').to('org.mp4parser', 'streaming').versionRef('mp4parser')
            alias('mp4parser-muxer').to('org.mp4parser', 'muxer').versionRef('mp4parser')
            bundle('mp4parser', ['mp4parser-isoparser', 'mp4parser-streaming', 'mp4parser-muxer'])
        }

        testLibs {
            version('androidx-test', '1.4.0')
            version('androidx-test-ext-junit', '1.1.1')
            version('robolectric', '4.8.1')

            alias('junit-junit').to('junit:junit:4.13.2')
            alias('androidx-test-core').to('androidx.test', 'core').versionRef('androidx-test')
            alias('androidx-test-core-ktx').to('androidx.test', 'core-ktx').versionRef('androidx-test')
            alias('androidx-test-ext-junit').to('androidx.test.ext', 'junit').versionRef('androidx-test-ext-junit')
            alias('androidx-test-ext-junit-ktx').to('androidx.test.ext', 'junit-ktx').versionRef('androidx-test-ext-junit')
            alias('androidx-test-orchestrator').to('androidx.test:orchestrator:1.4.1')
            alias('espresso-core').to('androidx.test.espresso:espresso-core:3.4.0')
            alias('mockito-core').to('org.mockito:mockito-inline:4.6.1')
            alias('mockito-kotlin').to('org.mockito.kotlin:mockito-kotlin:4.0.0')
            alias('mockito-android').to('org.mockito:mockito-android:4.6.1')
            alias('robolectric-robolectric').to('org.robolectric', 'robolectric').versionRef('robolectric')
            alias('robolectric-shadows-multidex').to('org.robolectric', 'shadows-multidex').versionRef('robolectric')
            alias('bouncycastle-bcprov-jdk15on').to('org.bouncycastle:bcprov-jdk15on:1.70')
            alias('hamcrest-hamcrest').to('org.hamcrest:hamcrest:2.2')
            alias('assertj-core').to('org.assertj:assertj-core:3.11.1')
            alias('square-okhttp-mockserver').to('com.squareup.okhttp3:mockwebserver:3.12.13')
            alias('mockk').to('io.mockk:mockk:1.13.2')

            alias('conscrypt-openjdk-uber').to('org.conscrypt:conscrypt-openjdk-uber:2.0.0')
        }

        lintLibs {
            version('lint', '30.2.2')

            alias('lint-api').to('com.android.tools.lint', 'lint-api').versionRef('lint')
            alias('lint-checks').to('com.android.tools.lint', 'lint-checks').versionRef('lint')
            alias('lint-tests').to('com.android.tools.lint', 'lint-tests').versionRef('lint')
        }
    }
}<|MERGE_RESOLUTION|>--- conflicted
+++ resolved
@@ -63,14 +63,8 @@
             // Google
             alias('google-protobuf-javalite').to('com.google.protobuf:protobuf-javalite:3.11.4')
             alias('google-libphonenumber').to('com.googlecode.libphonenumber:libphonenumber:8.12.54')
-<<<<<<< HEAD
-            alias('google-play-services-maps').to('com.google.android.gms:play-services-maps:17.0.0')
-            alias('google-play-services-auth').to('com.google.android.gms:play-services-auth:16.0.1')
-=======
             alias('google-play-services-maps').to('com.google.android.gms:play-services-maps:18.1.0')
             alias('google-play-services-auth').to('com.google.android.gms:play-services-auth:20.3.0')
-            alias('google-play-services-wallet').to('com.google.android.gms:play-services-wallet:19.1.0')
->>>>>>> 09afb1be
             alias('google-zxing-android-integration').to('com.google.zxing:android-integration:3.3.0')
             alias('google-zxing-core').to('com.google.zxing:core:3.4.1')
             alias('google-ez-vcard').to('com.googlecode.ez-vcard:ez-vcard:0.9.11')
