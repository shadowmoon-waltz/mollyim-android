--- conflicted
+++ resolved
@@ -109,18 +109,13 @@
             alias('libsignal-client').to('org.signal', 'libsignal-client').versionRef('libsignal-client')
             alias('libsignal-android').to('org.signal', 'libsignal-android').versionRef('libsignal-client')
             alias('signal-aesgcmprovider').to('org.signal:aesgcmprovider:0.0.3')
-<<<<<<< HEAD
-            alias('molly-ringrtc').to('im.molly:ringrtc-android:2.27.0-1')
+            alias('molly-ringrtc').to('im.molly:ringrtc-android:2.28.0-1')
             alias('signal-android-database-sqlcipher').to('org.signal:sqlcipher-android:4.5.4-S2')
 
             // MOLLY
             alias('gosimple-nbvcxz').to('me.gosimple:nbvcxz:1.5.0')
             alias('molly-native-utils').to('im.molly:native-utils:1.0.0')
             alias('molly-argon2').to('im.molly:argon2:13.1-1')
-=======
-            alias('signal-ringrtc').to('org.signal:ringrtc-android:2.28.0')
-            alias('signal-android-database-sqlcipher').to('org.signal:sqlcipher-android:4.5.4-S2')
->>>>>>> c9d298c4
 
             // Third Party
             alias('greenrobot-eventbus').to('org.greenrobot:eventbus:3.0.0')
