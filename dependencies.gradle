// IMPORTANT: After changing a dependency, please run:
// ./gradlew --write-verification-metadata sha256 qa --rerun-tasks

dependencyResolutionManagement {
    versionCatalogs {
        libs {
            version('signal-client', '0.12.3')
            version('exoplayer', '2.15.0')
            version('androidx-camera', '1.0.0-beta11')
            version('androidx-lifecycle', '2.3.1')
            version('mp4parser', '1.9.39')
            version('kotlin', '1.5.10')

            // Desugaring
            alias('android-tools-desugar').to('com.android.tools:desugar_jdk_libs:1.1.5')

            // Kotlin
            alias('kotlin-stdlib-jdk8').to('org.jetbrains.kotlin', 'kotlin-stdlib-jdk8').versionRef('kotlin')

            // Android X
            alias('androidx-core-ktx').to('androidx.core:core-ktx:1.5.0')
            alias('androidx-fragment-ktx').to('androidx.fragment:fragment-ktx:1.3.5')
            alias('androidx-annotation').to('androidx.annotation:annotation:1.2.0')
            alias('androidx-appcompat').to('androidx.appcompat:appcompat:1.2.0')
            alias('androidx-constraintlayout').to('androidx.constraintlayout:constraintlayout:2.0.4')
            alias('androidx-window').to('androidx.window:window:1.0.0-alpha09')
            alias('androidx-recyclerview').to('androidx.recyclerview:recyclerview:1.1.0')
            alias('androidx-legacy-support').to('androidx.legacy:legacy-support-v13:1.0.0')
            alias('androidx-legacy-preference').to('androidx.legacy:legacy-preference-v14:1.0.0')
            alias('androidx-cardview').to('androidx.cardview:cardview:1.0.0')
            alias('androidx-preference').to('androidx.preference:preference:1.1.1')
            alias('androidx-gridlayout').to('androidx.gridlayout:gridlayout:1.0.0')
            alias('androidx-exifinterface').to('androidx.exifinterface:exifinterface:1.0.0')
            alias('androidx-multidex').to('androidx.multidex:multidex:2.0.1')
            alias('androidx-navigation-fragment-ktx').to('androidx.navigation:navigation-fragment-ktx:2.3.5')
            alias('androidx-navigation-ui-ktx').to('androidx.navigation:navigation-ui-ktx:2.3.5')
            alias('androidx-lifecycle-extensions').to('androidx.lifecycle:lifecycle-extensions:2.2.0')
            alias('androidx-lifecycle-viewmodel-savedstate').to('androidx.lifecycle', 'lifecycle-viewmodel-savedstate').versionRef('androidx-lifecycle')
            alias('androidx-lifecycle-common-java8').to('androidx.lifecycle', 'lifecycle-common-java8').versionRef('androidx-lifecycle')
            alias('androidx-lifecycle-reactivestreams-ktx').to('androidx.lifecycle', 'lifecycle-reactivestreams-ktx').versionRef('androidx-lifecycle')
            alias('androidx-camera-core').to('androidx.camera', 'camera-core').versionRef('androidx-camera')
            alias('androidx-camera-camera2').to('androidx.camera', 'camera-camera2').versionRef('androidx-camera')
            alias('androidx-camera-lifecycle').to('androidx.camera', 'camera-lifecycle').versionRef('androidx-camera')
            alias('androidx-camera-view').to('androidx.camera:camera-view:1.0.0-alpha18')
            alias('androidx-concurrent-futures').to('androidx.concurrent:concurrent-futures:1.0.0')
            alias('androidx-autofill').to('androidx.autofill:autofill:1.0.0')
            alias('androidx-webkit').to('androidx.webkit:webkit:1.4.0')
            alias('androidx-sharetarget').to('androidx.sharetarget:sharetarget:1.1.0')
            alias('androidx-sqlite').to('androidx.sqlite:sqlite:2.1.0')

            // Material
            alias('material-material').to('com.google.android.material:material:1.3.0')

            // Google
            alias('google-protobuf-javalite').to('com.google.protobuf:protobuf-javalite:3.11.4')
<<<<<<< HEAD
            alias('google-libphonenumber').to('com.googlecode.libphonenumber:libphonenumber:8.12.33')
            alias('google-play-services-maps').to('com.google.android.gms:play-services-maps:17.0.0')
            alias('google-play-services-auth').to('com.google.android.gms:play-services-auth:16.0.1')
            alias('google-zxing-android-integration').to('com.google.zxing:android-integration:3.1.0')
            alias('google-zxing-core').to('com.google.zxing:core:3.2.1')
=======
            alias('google-libphonenumber').to('com.googlecode.libphonenumber:libphonenumber:8.12.42')
            alias('google-play-services-maps').to('com.google.android.gms:play-services-maps:16.1.0')
            alias('google-play-services-auth').to('com.google.android.gms:play-services-auth:16.0.1')
            alias('google-play-services-wallet').to('com.google.android.gms:play-services-wallet:18.1.3')
            alias('google-zxing-android-integration').to('com.google.zxing:android-integration:3.3.0')
            alias('google-zxing-core').to('com.google.zxing:core:3.4.1')
>>>>>>> d80722db
            alias('google-ez-vcard').to('com.googlecode.ez-vcard:ez-vcard:0.9.11')

            // Exoplayer
            alias('exoplayer-core').to('com.google.android.exoplayer', 'exoplayer-core').versionRef('exoplayer')
            alias('exoplayer-ui').to('com.google.android.exoplayer', 'exoplayer-ui').versionRef('exoplayer')
            alias('exoplayer-extension-mediasession').to('com.google.android.exoplayer', 'extension-mediasession').versionRef('exoplayer')
            bundle('exoplayer', ['exoplayer-core', 'exoplayer-ui', 'exoplayer-extension-mediasession'])

            // Firebase
            alias('firebase-messaging').to('com.google.firebase:firebase-messaging:22.0.0')

            // 1st Party
            alias('signal-client-java').to('org.whispersystems', 'signal-client-java').versionRef('signal-client')
            alias('signal-client-android').to('org.whispersystems', 'signal-client-android').versionRef('signal-client')
            alias('signal-aesgcmprovider').to('org.signal:aesgcmprovider:0.0.3')
<<<<<<< HEAD
            alias('molly-argon2').to('im.molly:argon2:13.1-1')
            alias('molly-ringrtc').to('im.molly:ringrtc-android:2.17.0-1')
=======
            alias('signal-argon2').to('org.signal:argon2:13.1')
            alias('signal-ringrtc').to('org.signal:ringrtc-android:2.18.0')
>>>>>>> d80722db
            alias('signal-android-database-sqlcipher').to('org.signal:android-database-sqlcipher:4.4.3-S8')

            // MOLLY
            alias('gosimple-nbvcxz').to('me.gosimple:nbvcxz:1.5.0')
            alias('molly-native-utils').to('im.molly:native-utils:1.0.0')

            // Third Party
            alias('greenrobot-eventbus').to('org.greenrobot:eventbus:3.0.0')
            alias('jackson-core').to('com.fasterxml.jackson.core:jackson-databind:2.9.9.2')
            alias('square-okhttp3').to('com.squareup.okhttp3:okhttp:3.12.13')
            alias('square-okhttp3-dnsoverhttps').to('com.squareup.okhttp3:okhttp-dnsoverhttps:3.12.13')
            alias('square-okio').to('com.squareup.okio:okio:2.2.2')
            alias('square-leakcanary').to('com.squareup.leakcanary:leakcanary-android:2.7')
            alias('threeten-threetenbp').to('org.threeten:threetenbp:1.3.6')
            alias('rxjava3-rxjava').to('io.reactivex.rxjava3:rxjava:3.0.13')
            alias('rxjava3-rxandroid').to('io.reactivex.rxjava3:rxandroid:3.0.0')
            alias('rxjava3-rxkotlin').to('io.reactivex.rxjava3:rxkotlin:3.0.1')
            alias('rxdogtag').to('com.uber.rxdogtag2:rxdogtag:2.0.1')
            alias('conscrypt-android').to('org.conscrypt:conscrypt-android:2.0.0')
            alias('mobilecoin').to('com.mobilecoin:android-sdk:1.1.0')
            alias('leolin-shortcutbadger').to('me.leolin:ShortcutBadger:1.1.22')
            alias('emilsjolander-stickylistheaders').to('se.emilsjolander:stickylistheaders:2.7.0')
            alias('jpardogo-materialtabstrip').to('com.jpardogo.materialtabstrip:library:1.0.9')
            alias('apache-httpclient-android').to('org.apache.httpcomponents:httpclient-android:4.3.5')
            alias('glide-glide').to('com.github.bumptech.glide:glide:4.11.0')
            alias('glide-compiler').to('com.github.bumptech.glide:compiler:4.11.0')
            alias('photoview').to('com.github.chrisbanes:PhotoView:2.3.0')
            alias('roundedimageview').to('com.makeramen:roundedimageview:2.1.0')
            alias('materialish-progress').to('com.pnikosis:materialish-progress:1.5')
            alias('waitingdots').to('pl.tajchert:waitingdots:0.1.0')
            alias('floatingactionbutton').to('com.melnykov:floatingactionbutton:1.3.0')
            alias('time-duration-picker').to('mobi.upod:time-duration-picker:1.1.3')
            alias('subsampling-scale-image-view').to('com.davemorrissey.labs:subsampling-scale-image-view:3.10.0')
            alias('numberpickerview').to('cn.carbswang.android:NumberPickerView:1.0.9')
            alias('android-tooltips').to('com.tomergoldst.android:tooltips:1.0.6')
            alias('stream').to('com.annimon:stream:1.1.8')
            alias('colorpicker').to('com.takisoft.fix:colorpicker:0.9.1')
            alias('lottie').to('com.airbnb.android:lottie:3.6.0')
            alias('stickyheadergrid').to('com.codewaves.stickyheadergrid:stickyheadergrid:0.9.4')
            alias('circular-progress-button').to('com.github.dmytrodanylyk.circular-progress-button:library:1.1.3-S2')
            alias('dnsjava').to('dnsjava:dnsjava:2.1.9')

            // Mp4Parser
            alias('mp4parser-isoparser').to('org.mp4parser', 'isoparser').versionRef('mp4parser')
            alias('mp4parser-streaming').to('org.mp4parser', 'streaming').versionRef('mp4parser')
            alias('mp4parser-muxer').to('org.mp4parser', 'muxer').versionRef('mp4parser')
            bundle('mp4parser', ['mp4parser-isoparser', 'mp4parser-streaming', 'mp4parser-muxer'])
        }

        testLibs {
            version('robolectric', '4.4')
            version('powermock', '2.0.9')

            alias('junit-junit').to('junit:junit:4.13.2')
            alias('androidx-test-core').to('androidx.test:core:1.2.0')
            alias('androidx-test-ext-junit').to('androidx.test.ext:junit:1.1.1')
            alias('espresso-core').to('androidx.test.espresso:espresso-core:3.2.0')
            alias('mockito-core').to('org.mockito:mockito-core:2.23.4')
            alias('robolectric-robolectric').to('org.robolectric', 'robolectric').versionRef('robolectric')
            alias('robolectric-shadows-multidex').to('org.robolectric', 'shadows-multidex').versionRef('robolectric')
            alias('bouncycastle-bcprov-jdk15on').to('org.bouncycastle:bcprov-jdk15on:1.70')
            alias('hamcrest-hamcrest').to('org.hamcrest:hamcrest:2.2')
            alias('assertj-core').to('org.assertj:assertj-core:3.11.1')
            alias('powermock-api-mockito').to('org.powermock', 'powermock-api-mockito2').versionRef('powermock')
            alias('powermock-module-junit4-core').to('org.powermock', 'powermock-module-junit4').versionRef('powermock')
            alias('powermock-module-junit4-rule').to('org.powermock', 'powermock-module-junit4-rule').versionRef('powermock')
            alias('powermock-classloading-xstream').to('org.powermock', 'powermock-classloading-xstream').versionRef('powermock')

            alias('conscrypt-openjdk-uber').to('org.conscrypt:conscrypt-openjdk-uber:2.0.0')
        }

        lintLibs {
            version('lint', '26.6.3')

            alias('lint-api').to('com.android.tools.lint', 'lint-api').versionRef('lint')
            alias('lint-checks').to('com.android.tools.lint', 'lint-checks').versionRef('lint')
            alias('lint-tests').to('com.android.tools.lint', 'lint-tests').versionRef('lint')
        }
    }
}<|MERGE_RESOLUTION|>--- conflicted
+++ resolved
@@ -53,20 +53,11 @@
 
             // Google
             alias('google-protobuf-javalite').to('com.google.protobuf:protobuf-javalite:3.11.4')
-<<<<<<< HEAD
-            alias('google-libphonenumber').to('com.googlecode.libphonenumber:libphonenumber:8.12.33')
+            alias('google-libphonenumber').to('com.googlecode.libphonenumber:libphonenumber:8.12.42')
             alias('google-play-services-maps').to('com.google.android.gms:play-services-maps:17.0.0')
             alias('google-play-services-auth').to('com.google.android.gms:play-services-auth:16.0.1')
-            alias('google-zxing-android-integration').to('com.google.zxing:android-integration:3.1.0')
-            alias('google-zxing-core').to('com.google.zxing:core:3.2.1')
-=======
-            alias('google-libphonenumber').to('com.googlecode.libphonenumber:libphonenumber:8.12.42')
-            alias('google-play-services-maps').to('com.google.android.gms:play-services-maps:16.1.0')
-            alias('google-play-services-auth').to('com.google.android.gms:play-services-auth:16.0.1')
-            alias('google-play-services-wallet').to('com.google.android.gms:play-services-wallet:18.1.3')
             alias('google-zxing-android-integration').to('com.google.zxing:android-integration:3.3.0')
             alias('google-zxing-core').to('com.google.zxing:core:3.4.1')
->>>>>>> d80722db
             alias('google-ez-vcard').to('com.googlecode.ez-vcard:ez-vcard:0.9.11')
 
             // Exoplayer
@@ -82,13 +73,8 @@
             alias('signal-client-java').to('org.whispersystems', 'signal-client-java').versionRef('signal-client')
             alias('signal-client-android').to('org.whispersystems', 'signal-client-android').versionRef('signal-client')
             alias('signal-aesgcmprovider').to('org.signal:aesgcmprovider:0.0.3')
-<<<<<<< HEAD
             alias('molly-argon2').to('im.molly:argon2:13.1-1')
             alias('molly-ringrtc').to('im.molly:ringrtc-android:2.17.0-1')
-=======
-            alias('signal-argon2').to('org.signal:argon2:13.1')
-            alias('signal-ringrtc').to('org.signal:ringrtc-android:2.18.0')
->>>>>>> d80722db
             alias('signal-android-database-sqlcipher').to('org.signal:android-database-sqlcipher:4.4.3-S8')
 
             // MOLLY
@@ -130,6 +116,8 @@
             alias('stickyheadergrid').to('com.codewaves.stickyheadergrid:stickyheadergrid:0.9.4')
             alias('circular-progress-button').to('com.github.dmytrodanylyk.circular-progress-button:library:1.1.3-S2')
             alias('dnsjava').to('dnsjava:dnsjava:2.1.9')
+            alias('facebook-flipper').to('com.facebook.flipper:flipper:0.91.0')
+            alias('facebook-soloader').to('com.facebook.soloader:soloader:0.10.1')
 
             // Mp4Parser
             alias('mp4parser-isoparser').to('org.mp4parser', 'isoparser').versionRef('mp4parser')
