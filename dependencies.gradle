// IMPORTANT: After changing a dependency, please run:
// ./gradlew --write-verification-metadata sha256 qa --rerun-tasks

dependencyResolutionManagement {
    versionCatalogs {
        libs {
            version('libsignal-client', '0.17.0')
            version('exoplayer', '2.15.0')
            version('androidx-camera', '1.0.0-beta11')
            version('androidx-lifecycle', '2.3.1')
            version('mp4parser', '1.9.39')
            version('kotlin', '1.6.21')

            // Desugaring
            alias('android-tools-desugar').to('com.android.tools:desugar_jdk_libs:1.1.5')

            // Kotlin
            alias('kotlin-stdlib-jdk8').to('org.jetbrains.kotlin', 'kotlin-stdlib-jdk8').versionRef('kotlin')

            // Android X
            alias('androidx-core-ktx').to('androidx.core:core-ktx:1.5.0')
            alias('androidx-fragment-ktx').to('androidx.fragment:fragment-ktx:1.3.5')
            alias('androidx-annotation').to('androidx.annotation:annotation:1.2.0')
            alias('androidx-appcompat').to('androidx.appcompat:appcompat:1.2.0')
            alias('androidx-constraintlayout').to('androidx.constraintlayout:constraintlayout:2.0.4')
            alias('androidx-window').to('androidx.window:window:1.0.0-alpha09')
            alias('androidx-recyclerview').to('androidx.recyclerview:recyclerview:1.1.0')
            alias('androidx-legacy-support').to('androidx.legacy:legacy-support-v13:1.0.0')
            alias('androidx-legacy-preference').to('androidx.legacy:legacy-preference-v14:1.0.0')
            alias('androidx-cardview').to('androidx.cardview:cardview:1.0.0')
            alias('androidx-preference').to('androidx.preference:preference:1.1.1')
            alias('androidx-gridlayout').to('androidx.gridlayout:gridlayout:1.0.0')
            alias('androidx-exifinterface').to('androidx.exifinterface:exifinterface:1.0.0')
            alias('androidx-multidex').to('androidx.multidex:multidex:2.0.1')
            alias('androidx-navigation-fragment-ktx').to('androidx.navigation:navigation-fragment-ktx:2.3.5')
            alias('androidx-navigation-ui-ktx').to('androidx.navigation:navigation-ui-ktx:2.3.5')
            alias('androidx-lifecycle-extensions').to('androidx.lifecycle:lifecycle-extensions:2.2.0')
            alias('androidx-lifecycle-viewmodel-savedstate').to('androidx.lifecycle', 'lifecycle-viewmodel-savedstate').versionRef('androidx-lifecycle')
            alias('androidx-lifecycle-common-java8').to('androidx.lifecycle', 'lifecycle-common-java8').versionRef('androidx-lifecycle')
            alias('androidx-lifecycle-reactivestreams-ktx').to('androidx.lifecycle', 'lifecycle-reactivestreams-ktx').versionRef('androidx-lifecycle')
            alias('androidx-camera-core').to('androidx.camera', 'camera-core').versionRef('androidx-camera')
            alias('androidx-camera-camera2').to('androidx.camera', 'camera-camera2').versionRef('androidx-camera')
            alias('androidx-camera-lifecycle').to('androidx.camera', 'camera-lifecycle').versionRef('androidx-camera')
            alias('androidx-camera-view').to('androidx.camera:camera-view:1.0.0-alpha18')
            alias('androidx-concurrent-futures').to('androidx.concurrent:concurrent-futures:1.0.0')
            alias('androidx-autofill').to('androidx.autofill:autofill:1.0.0')
            alias('androidx-biometric').to('androidx.biometric:biometric:1.2.0-alpha04')
            alias('androidx-sharetarget').to('androidx.sharetarget:sharetarget:1.1.0')
            alias('androidx-sqlite').to('androidx.sqlite:sqlite:2.1.0')
            alias('androidx-webkit').to('androidx.webkit:webkit:1.4.0')

            // Material
            alias('material-material').to('com.google.android.material:material:1.5.0')

            // Google
            alias('google-protobuf-javalite').to('com.google.protobuf:protobuf-javalite:3.11.4')
            alias('google-libphonenumber').to('com.googlecode.libphonenumber:libphonenumber:8.12.48')
            alias('google-play-services-maps').to('com.google.android.gms:play-services-maps:17.0.0')
            alias('google-play-services-auth').to('com.google.android.gms:play-services-auth:16.0.1')
            alias('google-zxing-android-integration').to('com.google.zxing:android-integration:3.3.0')
            alias('google-zxing-core').to('com.google.zxing:core:3.4.1')
            alias('google-ez-vcard').to('com.googlecode.ez-vcard:ez-vcard:0.9.11')

            // Exoplayer
            alias('exoplayer-core').to('com.google.android.exoplayer', 'exoplayer-core').versionRef('exoplayer')
            alias('exoplayer-ui').to('com.google.android.exoplayer', 'exoplayer-ui').versionRef('exoplayer')
            alias('exoplayer-extension-mediasession').to('com.google.android.exoplayer', 'extension-mediasession').versionRef('exoplayer')
            bundle('exoplayer', ['exoplayer-core', 'exoplayer-ui', 'exoplayer-extension-mediasession'])

            // Firebase
            alias('firebase-messaging').to('com.google.firebase:firebase-messaging:22.0.0')

            // 1st Party
            alias('libsignal-client').to('org.signal', 'libsignal-client').versionRef('libsignal-client')
            alias('libsignal-android').to('org.signal', 'libsignal-android').versionRef('libsignal-client')
            alias('signal-aesgcmprovider').to('org.signal:aesgcmprovider:0.0.3')
<<<<<<< HEAD
            alias('molly-argon2').to('im.molly:argon2:13.1-1')
            alias('molly-ringrtc').to('im.molly:ringrtc-android:2.20.5-1')
=======
            alias('signal-argon2').to('org.signal:argon2:13.1')
            alias('signal-ringrtc').to('org.signal:ringrtc-android:2.20.7')
>>>>>>> 556e480b
            alias('signal-android-database-sqlcipher').to('org.signal:android-database-sqlcipher:4.4.3-S8')

            // MOLLY
            alias('gosimple-nbvcxz').to('me.gosimple:nbvcxz:1.5.0')
            alias('molly-native-utils').to('im.molly:native-utils:1.0.0')

            // Third Party
            alias('greenrobot-eventbus').to('org.greenrobot:eventbus:3.0.0')
            alias('jackson-core').to('com.fasterxml.jackson.core:jackson-databind:2.9.9.2')
            alias('square-okhttp3').to('com.squareup.okhttp3:okhttp:3.12.13')
            alias('square-okhttp3-dnsoverhttps').to('com.squareup.okhttp3:okhttp-dnsoverhttps:3.12.13')
            alias('square-okio').to('com.squareup.okio:okio:2.2.2')
            alias('square-leakcanary').to('com.squareup.leakcanary:leakcanary-android:2.7')
            alias('threeten-threetenbp').to('org.threeten:threetenbp:1.3.6')
            alias('rxjava3-rxjava').to('io.reactivex.rxjava3:rxjava:3.0.13')
            alias('rxjava3-rxandroid').to('io.reactivex.rxjava3:rxandroid:3.0.0')
            alias('rxjava3-rxkotlin').to('io.reactivex.rxjava3:rxkotlin:3.0.1')
            alias('rxdogtag').to('com.uber.rxdogtag2:rxdogtag:2.0.1')
            alias('conscrypt-android').to('org.conscrypt:conscrypt-android:2.0.0')
            alias('mobilecoin').to('com.mobilecoin:android-sdk:1.1.0')
            alias('leolin-shortcutbadger').to('me.leolin:ShortcutBadger:1.1.22')
            alias('emilsjolander-stickylistheaders').to('se.emilsjolander:stickylistheaders:2.7.0')
            alias('jpardogo-materialtabstrip').to('com.jpardogo.materialtabstrip:library:1.0.9')
            alias('apache-httpclient-android').to('org.apache.httpcomponents:httpclient-android:4.3.5')
            alias('glide-glide').to('com.github.bumptech.glide:glide:4.11.0')
            alias('glide-compiler').to('com.github.bumptech.glide:compiler:4.11.0')
            alias('photoview').to('com.github.chrisbanes:PhotoView:2.3.0')
            alias('roundedimageview').to('com.makeramen:roundedimageview:2.1.0')
            alias('materialish-progress').to('com.pnikosis:materialish-progress:1.5')
            alias('waitingdots').to('pl.tajchert:waitingdots:0.1.0')
            alias('floatingactionbutton').to('com.melnykov:floatingactionbutton:1.3.0')
            alias('time-duration-picker').to('mobi.upod:time-duration-picker:1.1.3')
            alias('subsampling-scale-image-view').to('com.davemorrissey.labs:subsampling-scale-image-view:3.10.0')
            alias('numberpickerview').to('cn.carbswang.android:NumberPickerView:1.0.9')
            alias('android-tooltips').to('com.tomergoldst.android:tooltips:1.0.6')
            alias('stream').to('com.annimon:stream:1.1.8')
            alias('colorpicker').to('com.takisoft.fix:colorpicker:0.9.1')
            alias('lottie').to('com.airbnb.android:lottie:3.6.0')
            alias('stickyheadergrid').to('com.codewaves.stickyheadergrid:stickyheadergrid:0.9.4')
            alias('circular-progress-button').to('com.github.dmytrodanylyk.circular-progress-button:library:1.1.3-S2')
            alias('dnsjava').to('dnsjava:dnsjava:2.1.9')

            // Mp4Parser
            alias('mp4parser-isoparser').to('org.mp4parser', 'isoparser').versionRef('mp4parser')
            alias('mp4parser-streaming').to('org.mp4parser', 'streaming').versionRef('mp4parser')
            alias('mp4parser-muxer').to('org.mp4parser', 'muxer').versionRef('mp4parser')
            bundle('mp4parser', ['mp4parser-isoparser', 'mp4parser-streaming', 'mp4parser-muxer'])
        }

        testLibs {
            version('robolectric', '4.4')

            alias('junit-junit').to('junit:junit:4.13.2')
            alias('androidx-test-core').to('androidx.test:core:1.2.0')
            alias('androidx-test-core-ktx').to('androidx.test:core-ktx:1.2.0')
            alias('androidx-test-ext-junit').to('androidx.test.ext:junit:1.1.1')
            alias('androidx-test-ext-junit-ktx').to('androidx.test.ext:junit-ktx:1.1.1')
            alias('espresso-core').to('androidx.test.espresso:espresso-core:3.2.0')
            alias('mockito-core').to('org.mockito:mockito-inline:4.4.0')
            alias('mockito-kotlin').to('org.mockito.kotlin:mockito-kotlin:4.0.0')
            alias('robolectric-robolectric').to('org.robolectric', 'robolectric').versionRef('robolectric')
            alias('robolectric-shadows-multidex').to('org.robolectric', 'shadows-multidex').versionRef('robolectric')
            alias('bouncycastle-bcprov-jdk15on').to('org.bouncycastle:bcprov-jdk15on:1.70')
            alias('hamcrest-hamcrest').to('org.hamcrest:hamcrest:2.2')
            alias('assertj-core').to('org.assertj:assertj-core:3.11.1')

            alias('conscrypt-openjdk-uber').to('org.conscrypt:conscrypt-openjdk-uber:2.0.0')
        }

        lintLibs {
            version('lint', '26.6.3')

            alias('lint-api').to('com.android.tools.lint', 'lint-api').versionRef('lint')
            alias('lint-checks').to('com.android.tools.lint', 'lint-checks').versionRef('lint')
            alias('lint-tests').to('com.android.tools.lint', 'lint-tests').versionRef('lint')
        }
    }
}<|MERGE_RESOLUTION|>--- conflicted
+++ resolved
@@ -74,13 +74,8 @@
             alias('libsignal-client').to('org.signal', 'libsignal-client').versionRef('libsignal-client')
             alias('libsignal-android').to('org.signal', 'libsignal-android').versionRef('libsignal-client')
             alias('signal-aesgcmprovider').to('org.signal:aesgcmprovider:0.0.3')
-<<<<<<< HEAD
             alias('molly-argon2').to('im.molly:argon2:13.1-1')
-            alias('molly-ringrtc').to('im.molly:ringrtc-android:2.20.5-1')
-=======
-            alias('signal-argon2').to('org.signal:argon2:13.1')
-            alias('signal-ringrtc').to('org.signal:ringrtc-android:2.20.7')
->>>>>>> 556e480b
+            alias('molly-ringrtc').to('im.molly:ringrtc-android:2.20.7-1')
             alias('signal-android-database-sqlcipher').to('org.signal:android-database-sqlcipher:4.4.3-S8')
 
             // MOLLY
