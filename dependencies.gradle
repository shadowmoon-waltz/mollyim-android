--- conflicted
+++ resolved
@@ -115,12 +115,8 @@
             alias('greenrobot-eventbus').to('org.greenrobot:eventbus:3.0.0')
             alias('jackson-core').to('com.fasterxml.jackson.core:jackson-databind:2.9.9.2')
             alias('square-okhttp3').to('com.squareup.okhttp3:okhttp:3.12.13')
-<<<<<<< HEAD
             alias('square-okhttp3-dnsoverhttps').to('com.squareup.okhttp3:okhttp-dnsoverhttps:3.12.13')
-            alias('square-okio').to('com.squareup.okio:okio:2.2.2')
-=======
             alias('square-okio').to('com.squareup.okio:okio:3.0.0')
->>>>>>> f8f70ed3
             alias('square-leakcanary').to('com.squareup.leakcanary:leakcanary-android:2.7')
             alias('rxjava3-rxjava').to('io.reactivex.rxjava3:rxjava:3.0.13')
             alias('rxjava3-rxandroid').to('io.reactivex.rxjava3:rxandroid:3.0.0')
