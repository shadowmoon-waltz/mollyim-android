--- conflicted
+++ resolved
@@ -15,12 +15,8 @@
             version('kotlin', '1.8.10')
             version('libsignal-client', '0.25.0')
             version('mp4parser', '1.9.39')
-<<<<<<< HEAD
             version('android-gradle-plugin', '7.4.2')
-=======
-            version('android-gradle-plugin', '7.4.1')
             version('accompanist', '0.28.0')
->>>>>>> c3e9f982
 
             // Android Plugins
             alias('android-library').to('com.android.library', 'com.android.library.gradle.plugin').versionRef('android-gradle-plugin')
@@ -31,11 +27,7 @@
             alias('androidx-compose-material3').to('androidx.compose.material3', 'material3').withoutVersion();
             alias('androidx-compose-ui-tooling-preview').to('androidx.compose.ui', 'ui-tooling-preview').withoutVersion()
             alias('androidx-compose-ui-tooling-core').to('androidx.compose.ui', 'ui-tooling').withoutVersion()
-<<<<<<< HEAD
-=======
             alias('androidx-compose-rxjava3').to('androidx.compose.runtime:runtime-rxjava3:1.4.2')
-            alias('ktlint-twitter-compose').to('com.twitter.compose.rules:ktlint:0.0.26')
->>>>>>> c3e9f982
 
             // Accompanist
             alias('accompanist-permissions').to('com.google.accompanist', 'accompanist-permissions').versionRef('accompanist')
@@ -117,18 +109,13 @@
             alias('libsignal-client').to('org.signal', 'libsignal-client').versionRef('libsignal-client')
             alias('libsignal-android').to('org.signal', 'libsignal-android').versionRef('libsignal-client')
             alias('signal-aesgcmprovider').to('org.signal:aesgcmprovider:0.0.3')
-<<<<<<< HEAD
-            alias('molly-argon2').to('im.molly:argon2:13.1-1')
-            alias('molly-ringrtc').to('im.molly:ringrtc-android:2.26.1-1')
-            alias('signal-android-database-sqlcipher').to('org.signal:sqlcipher-android:4.5.4-S1')
-=======
-            alias('signal-ringrtc').to('org.signal:ringrtc-android:2.27.0')
+            alias('molly-ringrtc').to('im.molly:ringrtc-android:2.27.0-1')
             alias('signal-android-database-sqlcipher').to('org.signal:sqlcipher-android:4.5.4-S2')
->>>>>>> c3e9f982
 
             // MOLLY
             alias('gosimple-nbvcxz').to('me.gosimple:nbvcxz:1.5.0')
             alias('molly-native-utils').to('im.molly:native-utils:1.0.0')
+            alias('molly-argon2').to('im.molly:argon2:13.1-1')
 
             // Third Party
             alias('greenrobot-eventbus').to('org.greenrobot:eventbus:3.0.0')
