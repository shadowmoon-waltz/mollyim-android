--- conflicted
+++ resolved
@@ -54,13 +54,8 @@
 
             // Google
             alias('google-protobuf-javalite').to('com.google.protobuf:protobuf-javalite:3.11.4')
-<<<<<<< HEAD
-            alias('google-libphonenumber').to('com.googlecode.libphonenumber:libphonenumber:8.12.42')
+            alias('google-libphonenumber').to('com.googlecode.libphonenumber:libphonenumber:8.12.48')
             alias('google-play-services-maps').to('com.google.android.gms:play-services-maps:17.0.0')
-=======
-            alias('google-libphonenumber').to('com.googlecode.libphonenumber:libphonenumber:8.12.48')
-            alias('google-play-services-maps').to('com.google.android.gms:play-services-maps:16.1.0')
->>>>>>> 6029c8ae
             alias('google-play-services-auth').to('com.google.android.gms:play-services-auth:16.0.1')
             alias('google-zxing-android-integration').to('com.google.zxing:android-integration:3.3.0')
             alias('google-zxing-core').to('com.google.zxing:core:3.4.1')
