import org.gradle.api.services.BuildService
import org.jetbrains.kotlin.gradle.tasks.KotlinCompile

buildscript {
    ext.kotlin_version = '1.8.10'
    repositories {
        google()
        mavenCentral()
        jcenter {
            content {
                includeVersion 'org.jetbrains.trove4j', 'trove4j', '20160824'
            }
        }
    }
    dependencies {
        classpath 'com.android.tools.build:gradle:8.0.2'
        classpath 'androidx.navigation:navigation-safe-args-gradle-plugin:2.5.3'
        classpath 'com.google.protobuf:protobuf-gradle-plugin:0.9.0'
        classpath "org.jetbrains.kotlin:kotlin-gradle-plugin:$kotlin_version"
        classpath 'app.cash.exhaustive:exhaustive-gradle:0.1.1'
        classpath ('com.squareup.wire:wire-gradle-plugin:4.4.3') {
            exclude group: 'com.squareup.wire', module: 'wire-swift-generator'
            exclude group: 'com.squareup.wire', module: 'wire-grpc-client'
            exclude group: 'com.squareup.wire', module: 'wire-grpc-jvm'
            exclude group: 'com.squareup.wire', module: 'wire-grpc-server-generator'
            exclude group: 'io.outfoxx', module: 'swiftpoet'
        }
        classpath 'androidx.benchmark:benchmark-gradle-plugin:1.1.0-beta04'
    }
}

wrapper {
    distributionType = Wrapper.DistributionType.ALL
}

allprojects {
    // Needed because otherwise the kapt task defaults to jvmTarget 17, which "poisons the well" and requires us to bump up too
    tasks.withType(KotlinCompile).configureEach {
        kotlinOptions {
            jvmTarget = "11"
        }
    }
}

subprojects {
    ext.lib_signal_service_version_number   = "2.15.3"
    ext.lib_signal_service_group_info       = "org.whispersystems"
    ext.lib_signal_client_version           = "0.1.0"

    if (JavaVersion.current().isJava8Compatible()) {
        allprojects {
            tasks.withType(Javadoc) {
                options.addStringOption('Xdoclint:none', '-quiet')
            }
        }
    }

    tasks.withType(AbstractArchiveTask).configureEach {
        preserveFileTimestamps = false
        reproducibleFileOrder = true
    }

    // MOLLY: Prevent memory starvation in parallel execution
    def limiterService = gradle.sharedServices.registerIfAbsent("concurrencyConstraint", BuildService.class) {
        it.maxParallelUsages.set(2)
    }

    //noinspection UnnecessaryQualifiedReference
    def expensiveTaskClasses = [
        com.android.build.gradle.internal.lint.AndroidLintAnalysisTask,
        com.android.build.gradle.internal.tasks.R8Task,
        org.jetbrains.kotlin.gradle.tasks.KotlinCompile,
    ]

    tasks.configureEach { task ->
        if (expensiveTaskClasses.any { it.isInstance(task) }) {
            usesService(limiterService)
        }
    }
}

task buildQa {
    group 'Verification'
    description 'Quality Assurance for build logic.'
    dependsOn gradle.includedBuild('build-logic').task(':tools:test')
}

task qa {
    group 'Verification'
    description 'Quality Assurance. Run before pushing.'
    dependsOn = [
            'buildQa',
            ':libsignal-service:test',
<<<<<<< HEAD
            ':app:testProdGmsWebsiteReleaseUnitTest',
            ':app:lintProdGmsWebsiteRelease',
            ':app:assembleProdFossWebsiteRelease',
    ]
=======
            ':libsignal-service:ktlintCheck',
            ':Signal-Android:assemblePlayProdRelease',
            ':Signal-Android:compilePlayProdInstrumentationAndroidTestSources'
>>>>>>> c82ed473
}

task clean(type: Delete) {
    delete rootProject.buildDir
}

task format {
    group 'Formatting'
    description 'Runs the ktlint formatter on all sources in this project and included builds'

    def dependencyList = subprojects.collect {
        tasks.findByPath(":${it.name}:ktlintFormat")
    }

    dependencyList.removeIf { it == null}
    dependencyList.add(0, gradle.includedBuild('build-logic').task(':plugins:ktlintFormat'))
    dependencyList.add(0, gradle.includedBuild('build-logic').task(':tools:ktlintFormat'))

    dependsOn dependencyList
}<|MERGE_RESOLUTION|>--- conflicted
+++ resolved
@@ -91,16 +91,11 @@
     dependsOn = [
             'buildQa',
             ':libsignal-service:test',
-<<<<<<< HEAD
             ':app:testProdGmsWebsiteReleaseUnitTest',
             ':app:lintProdGmsWebsiteRelease',
             ':app:assembleProdFossWebsiteRelease',
+            ':app:compileProdGmsWebsiteInstrumentationAndroidTestSources'
     ]
-=======
-            ':libsignal-service:ktlintCheck',
-            ':Signal-Android:assemblePlayProdRelease',
-            ':Signal-Android:compilePlayProdInstrumentationAndroidTestSources'
->>>>>>> c82ed473
 }
 
 task clean(type: Delete) {
