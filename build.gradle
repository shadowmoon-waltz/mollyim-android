buildscript {
    ext.kotlin_version = '1.7.20'
    repositories {
        google()
        mavenCentral()
        jcenter {
            content {
                includeVersion 'org.jetbrains.trove4j', 'trove4j', '20160824'
            }
        }
        maven {
            url "https://plugins.gradle.org/m2/"
            content {
                includeModule 'org.jlleitschuh.gradle', 'ktlint-gradle'
            }
        }
    }
    dependencies {
        classpath 'com.android.tools:r8:3.3.75'
        classpath 'com.android.tools.build:gradle:7.2.2'
        classpath 'androidx.navigation:navigation-safe-args-gradle-plugin:2.5.2'
        classpath 'com.google.protobuf:protobuf-gradle-plugin:0.8.17'
        classpath "org.jetbrains.kotlin:kotlin-gradle-plugin:$kotlin_version"
        classpath "org.jlleitschuh.gradle:ktlint-gradle:10.2.1"
        classpath 'app.cash.exhaustive:exhaustive-gradle:0.1.1'
    }
}

ext {
    BUILD_TOOL_VERSION = '32.0.0'
<<<<<<< HEAD
    // MOLLY: Edit Dockerfile to download the same SDK packages
    COMPILE_SDK = 32
    TARGET_SDK  = 31
    MINIMUM_SDK = 23
=======

    COMPILE_SDK = 33
    TARGET_SDK  = 31
    MINIMUM_SDK = 21
>>>>>>> ad4ec238

    JAVA_VERSION = JavaVersion.VERSION_1_8
}

wrapper {
    distributionType = Wrapper.DistributionType.ALL
}

allprojects {
    repositories {
        google()
        mavenCentral()
        mavenLocal()
    }
}

subprojects {
    ext.lib_signal_service_version_number   = "2.15.3"
    ext.lib_signal_service_group_info       = "org.whispersystems"
    ext.lib_signal_client_version           = "0.1.0"

    if (JavaVersion.current().isJava8Compatible()) {
        allprojects {
            tasks.withType(Javadoc) {
                options.addStringOption('Xdoclint:none', '-quiet')
            }
        }
    }

    tasks.withType(AbstractArchiveTask).configureEach {
        preserveFileTimestamps = false
        reproducibleFileOrder = true
    }
}

task qa {
    group 'Verification'
    description 'Quality Assurance. Run before pushing.'
    dependsOn = [
            ':libsignal-service:test',
            ':libsignal-service:ktlintCheck',
            ':app:testProdGmsWebsiteReleaseUnitTest',
            ':app:lintProdGmsWebsiteRelease',
            ':app:ktlintCheck',
            ':app:assembleProdFossWebsiteRelease',
    ]
}

task clean(type: Delete) {
    delete rootProject.buildDir
}<|MERGE_RESOLUTION|>--- conflicted
+++ resolved
@@ -28,17 +28,10 @@
 
 ext {
     BUILD_TOOL_VERSION = '32.0.0'
-<<<<<<< HEAD
     // MOLLY: Edit Dockerfile to download the same SDK packages
-    COMPILE_SDK = 32
+    COMPILE_SDK = 33
     TARGET_SDK  = 31
     MINIMUM_SDK = 23
-=======
-
-    COMPILE_SDK = 33
-    TARGET_SDK  = 31
-    MINIMUM_SDK = 21
->>>>>>> ad4ec238
 
     JAVA_VERSION = JavaVersion.VERSION_1_8
 }
