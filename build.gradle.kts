--- conflicted
+++ resolved
@@ -69,19 +69,5 @@
 }
 
 tasks.register("clean", Delete::class) {
-<<<<<<< HEAD
-  delete(rootProject.buildDir)
-=======
   delete(rootProject.layout.buildDirectory)
-}
-
-tasks.register("format") {
-  group = "Formatting"
-  description = "Runs the ktlint formatter on all sources in this project and included builds"
-  dependsOn(
-    gradle.includedBuild("build-logic").task(":plugins:ktlintFormat"),
-    gradle.includedBuild("build-logic").task(":tools:ktlintFormat"),
-    *subprojects.mapNotNull { tasks.findByPath(":${it.name}:ktlintFormat") }.toTypedArray()
-  )
->>>>>>> f5a68aa7
 }