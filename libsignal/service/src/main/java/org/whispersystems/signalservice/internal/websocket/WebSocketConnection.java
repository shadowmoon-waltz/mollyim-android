package org.whispersystems.signalservice.internal.websocket;

import com.google.protobuf.InvalidProtocolBufferException;

import org.whispersystems.libsignal.logging.Log;
import org.whispersystems.libsignal.util.Pair;
import org.whispersystems.libsignal.util.guava.Optional;
import org.whispersystems.signalservice.api.push.TrustStore;
import org.whispersystems.signalservice.api.util.CredentialsProvider;
import org.whispersystems.signalservice.api.util.SleepTimer;
import org.whispersystems.signalservice.api.util.Tls12SocketFactory;
import org.whispersystems.signalservice.api.util.TlsProxySocketFactory;
import org.whispersystems.signalservice.api.websocket.ConnectivityListener;
import org.whispersystems.signalservice.internal.configuration.SignalProxy;
import org.whispersystems.signalservice.internal.util.BlacklistingTrustManager;
import org.whispersystems.signalservice.internal.util.Util;
import org.whispersystems.signalservice.internal.util.concurrent.ListenableFuture;
import org.whispersystems.signalservice.internal.util.concurrent.SettableFuture;

import java.io.IOException;
import java.security.KeyManagementException;
import java.security.NoSuchAlgorithmException;
import java.util.HashMap;
import java.util.Iterator;
import java.util.LinkedList;
import java.util.List;
import java.util.Map;
import java.util.concurrent.Future;
import java.util.concurrent.TimeUnit;
import java.util.concurrent.TimeoutException;
import java.util.concurrent.atomic.AtomicBoolean;

import javax.net.SocketFactory;
import javax.net.ssl.SSLContext;
import javax.net.ssl.SSLSocketFactory;
import javax.net.ssl.TrustManager;
import javax.net.ssl.X509TrustManager;

import okhttp3.ConnectionSpec;
import okhttp3.Dns;
import okhttp3.Interceptor;
import okhttp3.OkHttpClient;
import okhttp3.Request;
import okhttp3.Response;
import okhttp3.WebSocket;
import okhttp3.WebSocketListener;
import okio.ByteString;

import static org.whispersystems.signalservice.internal.websocket.WebSocketProtos.WebSocketMessage;
import static org.whispersystems.signalservice.internal.websocket.WebSocketProtos.WebSocketRequestMessage;
import static org.whispersystems.signalservice.internal.websocket.WebSocketProtos.WebSocketResponseMessage;

public class WebSocketConnection extends WebSocketListener {

  private static final String TAG                       = WebSocketConnection.class.getSimpleName();
  private static final int    KEEPALIVE_TIMEOUT_SECONDS = 55;

  private final LinkedList<WebSocketRequestMessage>              incomingRequests = new LinkedList<>();
  private final Map<Long, OutgoingRequest> outgoingRequests = new HashMap<>();

  private final String                        wsUri;
  private final TrustStore                    trustStore;
  private final Optional<CredentialsProvider> credentialsProvider;
  private final String                        signalAgent;
  private final ConnectivityListener          listener;
  private final SleepTimer                    sleepTimer;
  private final SocketFactory                 socketFactory;
  private final List<Interceptor>             interceptors;
  private final Optional<Dns>                 dns;
  private final Optional<SignalProxy>         signalProxy;

  private WebSocket           client;
  private KeepAliveSender     keepAliveSender;
  private int                 attempts;
  private boolean             connected;

  public WebSocketConnection(String httpUri,
                             TrustStore trustStore,
                             Optional<CredentialsProvider> credentialsProvider,
                             String signalAgent,
                             ConnectivityListener listener,
                             SleepTimer timer,
                             List<Interceptor> interceptors,
<<<<<<< HEAD
                             SocketFactory socketFactory,
                             Optional<Dns> dns)
=======
                             Optional<Dns> dns,
                             Optional<SignalProxy> signalProxy)
>>>>>>> e6e8786d
  {
    this.trustStore          = trustStore;
    this.credentialsProvider = credentialsProvider;
    this.signalAgent         = signalAgent;
    this.listener            = listener;
    this.sleepTimer          = timer;
    this.interceptors        = interceptors;
    this.socketFactory       = socketFactory;
    this.dns                 = dns;
    this.signalProxy         = signalProxy;
    this.attempts            = 0;
    this.connected           = false;

    String uri = httpUri.replace("https://", "wss://").replace("http://", "ws://");

    if (credentialsProvider.isPresent()) this.wsUri = uri + "/v1/websocket/?login=%s&password=%s";
    else                                 this.wsUri = uri + "/v1/websocket/";
  }

  public synchronized void connect() {
    Log.i(TAG, "connect()");

    if (client == null) {
      String filledUri;

      if (credentialsProvider.isPresent()) {
        String identifier = credentialsProvider.get().getUuid() != null ? credentialsProvider.get().getUuid().toString() : credentialsProvider.get().getE164();
        filledUri = String.format(wsUri, identifier, credentialsProvider.get().getPassword());
      } else {
        filledUri = wsUri;
      }

      Pair<SSLSocketFactory, X509TrustManager> sslSocketFactory = createTlsSocketFactory(trustStore);

      OkHttpClient.Builder clientBuilder = new OkHttpClient.Builder()
                                                           .socketFactory(socketFactory)
                                                           .sslSocketFactory(new Tls12SocketFactory(sslSocketFactory.first()), sslSocketFactory.second())
                                                           .connectionSpecs(Util.immutableList(ConnectionSpec.RESTRICTED_TLS))
                                                           .readTimeout(KEEPALIVE_TIMEOUT_SECONDS + 10, TimeUnit.SECONDS)
                                                           .dns(dns.or(Dns.SYSTEM))
                                                           .connectTimeout(KEEPALIVE_TIMEOUT_SECONDS + 10, TimeUnit.SECONDS);

      for (Interceptor interceptor : interceptors) {
        clientBuilder.addInterceptor(interceptor);
      }

      if (signalProxy.isPresent()) {
        clientBuilder.socketFactory(new TlsProxySocketFactory(signalProxy.get().getHost(), signalProxy.get().getPort(), dns));
      }

      OkHttpClient okHttpClient = clientBuilder.build();

      Request.Builder requestBuilder = new Request.Builder().url(filledUri);

      if (signalAgent != null) {
        requestBuilder.addHeader("X-Signal-Agent", signalAgent);
      }

      if (listener != null) {
        listener.onConnecting();
      }

      this.connected = false;
      this.client    = okHttpClient.newWebSocket(requestBuilder.build(), this);
    }
  }

  public synchronized void disconnect() {
    Log.i(TAG, "disconnect()");

    if (client != null) {
      client.close(1000, "OK");
      client    = null;
      connected = false;
    }

    if (keepAliveSender != null) {
      keepAliveSender.shutdown();
      keepAliveSender = null;
    }

    notifyAll();
  }

  public synchronized WebSocketRequestMessage readRequest(long timeoutMillis)
      throws TimeoutException, IOException
  {
    if (client == null) {
      throw new IOException("Connection closed!");
    }

    long startTime = System.currentTimeMillis();

    while (client != null && incomingRequests.isEmpty() && elapsedTime(startTime) < timeoutMillis) {
      Util.wait(this, Math.max(1, timeoutMillis - elapsedTime(startTime)));
    }

    if      (incomingRequests.isEmpty() && client == null) throw new IOException("Connection closed!");
    else if (incomingRequests.isEmpty())                   throw new TimeoutException("Timeout exceeded");
    else                                                   return incomingRequests.removeFirst();
  }

  public synchronized ListenableFuture<WebsocketResponse> sendRequest(WebSocketRequestMessage request) throws IOException {
    if (client == null || !connected) throw new IOException("No connection!");

    WebSocketMessage message = WebSocketMessage.newBuilder()
                                               .setType(WebSocketMessage.Type.REQUEST)
                                               .setRequest(request)
                                               .build();

    SettableFuture<WebsocketResponse> future = new SettableFuture<>();
    outgoingRequests.put(request.getId(), new OutgoingRequest(future, System.currentTimeMillis()));

    if (!client.send(ByteString.of(message.toByteArray()))) {
      throw new IOException("Write failed!");
    }

    return future;
  }

  public synchronized void sendResponse(WebSocketResponseMessage response) throws IOException {
    if (client == null) {
      throw new IOException("Connection closed!");
    }

    WebSocketMessage message = WebSocketMessage.newBuilder()
                                               .setType(WebSocketMessage.Type.RESPONSE)
                                               .setResponse(response)
                                               .build();

    if (!client.send(ByteString.of(message.toByteArray()))) {
      throw new IOException("Write failed!");
    }
  }

  private synchronized void sendKeepAlive() throws IOException {
    if (keepAliveSender != null && client != null) {
      byte[] message = WebSocketMessage.newBuilder()
                                       .setType(WebSocketMessage.Type.REQUEST)
                                       .setRequest(WebSocketRequestMessage.newBuilder()
                                                                          .setId(System.currentTimeMillis())
                                                                          .setPath("/v1/keepalive")
                                                                          .setVerb("GET")
                                                                          .build()).build()
                                       .toByteArray();

      if (!client.send(ByteString.of(message))) {
        throw new IOException("Write failed!");
      }
    }
  }

  @Override
  public synchronized void onOpen(WebSocket webSocket, Response response) {
    if (client != null && keepAliveSender == null) {
      Log.i(TAG, "onOpen() connected");
      attempts        = 0;
      connected       = true;
      keepAliveSender = new KeepAliveSender();
      keepAliveSender.start();

      if (listener != null) listener.onConnected();
    }
  }

  @Override
  public synchronized void onMessage(WebSocket webSocket, ByteString payload) {
    try {
      WebSocketMessage message = WebSocketMessage.parseFrom(payload.toByteArray());

      if (message.getType().getNumber() == WebSocketMessage.Type.REQUEST_VALUE)  {
        incomingRequests.add(message.getRequest());
      } else if (message.getType().getNumber() == WebSocketMessage.Type.RESPONSE_VALUE) {
        OutgoingRequest listener = outgoingRequests.get(message.getResponse().getId());
        if (listener != null) {
          listener.getResponseFuture().set(new WebsocketResponse(message.getResponse().getStatus(),
                                                                 new String(message.getResponse().getBody().toByteArray())));
        }
      }

      notifyAll();
    } catch (InvalidProtocolBufferException e) {
      Log.w(TAG, e);
    }
  }

  @Override
  public synchronized void onClosed(WebSocket webSocket, int code, String reason) {
    Log.i(TAG, "onClose()");
    this.connected = false;

    Iterator<Map.Entry<Long, OutgoingRequest>> iterator = outgoingRequests.entrySet().iterator();

    while (iterator.hasNext()) {
      Map.Entry<Long, OutgoingRequest> entry = iterator.next();
      entry.getValue().getResponseFuture().setException(new IOException("Closed: " + code + ", " + reason));
      iterator.remove();
    }

    if (keepAliveSender != null) {
      keepAliveSender.shutdown();
      keepAliveSender = null;
    }

    if (listener != null) {
      listener.onDisconnected();
    }

    Util.wait(this, Math.min(++attempts * 200, TimeUnit.SECONDS.toMillis(15)));

    if (client != null) {
      client.close(1000, "OK");
      client    = null;
      connected = false;
      connect();
    }

    notifyAll();
  }

  @Override
  public synchronized void onFailure(WebSocket webSocket, Throwable t, Response response) {
    Log.w(TAG, "onFailure()", t);

    if (response != null && (response.code() == 401 || response.code() == 403)) {
      if (listener != null) {
        listener.onAuthenticationFailure();
      }
    } else if (listener != null) {
      boolean shouldRetryConnection = listener.onGenericFailure(response, t);
      if (!shouldRetryConnection) {
        Log.w(TAG, "Experienced a failure, and the listener indicated we should not retry the connection. Disconnecting.");
        disconnect();
      }
    }

    if (client != null) {
      onClosed(webSocket, 1000, "OK");
    }
  }

  @Override
  public void onMessage(WebSocket webSocket, String text) {
    Log.d(TAG, "onMessage(text)");
  }

  @Override
  public synchronized void onClosing(WebSocket webSocket, int code, String reason) {
    Log.i(TAG, "onClosing()");
    webSocket.close(1000, "OK");
  }

  private long elapsedTime(long startTime) {
    return System.currentTimeMillis() - startTime;
  }

  private Pair<SSLSocketFactory, X509TrustManager> createTlsSocketFactory(TrustStore trustStore) {
    try {
      SSLContext     context       = SSLContext.getInstance("TLS");
      TrustManager[] trustManagers = BlacklistingTrustManager.createFor(trustStore);
      context.init(null, trustManagers, null);

      return new Pair<>(context.getSocketFactory(), (X509TrustManager)trustManagers[0]);
    } catch (NoSuchAlgorithmException | KeyManagementException e) {
      throw new AssertionError(e);
    }
  }

  private class KeepAliveSender extends Thread {

    private AtomicBoolean stop = new AtomicBoolean(false);

    public void run() {
      while (!stop.get()) {
        try {
          sleepTimer.sleep(TimeUnit.SECONDS.toMillis(KEEPALIVE_TIMEOUT_SECONDS));

          Log.d(TAG, "Sending keep alive...");
          sendKeepAlive();
        } catch (Throwable e) {
          Log.w(TAG, e);
        }
      }
    }

    public void shutdown() {
      stop.set(true);
    }
  }

  private static class OutgoingRequest {
    private final SettableFuture<WebsocketResponse> responseFuture;
    private final long                              startTimestamp;

    private OutgoingRequest(SettableFuture<WebsocketResponse> future, long startTimestamp) {
      this.responseFuture = future;
      this.startTimestamp = startTimestamp;
    }

    SettableFuture<WebsocketResponse> getResponseFuture() {
      return responseFuture;
    }

    long getStartTimestamp() {
      return startTimestamp;
    }
  }
}<|MERGE_RESOLUTION|>--- conflicted
+++ resolved
@@ -81,13 +81,9 @@
                              ConnectivityListener listener,
                              SleepTimer timer,
                              List<Interceptor> interceptors,
-<<<<<<< HEAD
                              SocketFactory socketFactory,
-                             Optional<Dns> dns)
-=======
                              Optional<Dns> dns,
                              Optional<SignalProxy> signalProxy)
->>>>>>> e6e8786d
   {
     this.trustStore          = trustStore;
     this.credentialsProvider = credentialsProvider;
