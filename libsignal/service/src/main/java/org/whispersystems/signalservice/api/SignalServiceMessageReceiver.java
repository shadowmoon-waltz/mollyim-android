/*
 * Copyright (C) 2014-2016 Open Whisper Systems
 *
 * Licensed according to the LICENSE file in this repository.
 */

package org.whispersystems.signalservice.api;

import org.signal.zkgroup.profiles.ClientZkProfileOperations;
import org.signal.zkgroup.profiles.ProfileKey;
import org.whispersystems.libsignal.InvalidMessageException;
import org.whispersystems.libsignal.util.guava.Optional;
import org.whispersystems.signalservice.api.crypto.AttachmentCipherInputStream;
import org.whispersystems.signalservice.api.crypto.ProfileCipherInputStream;
import org.whispersystems.signalservice.api.crypto.UnidentifiedAccess;
import org.whispersystems.signalservice.api.messages.SignalServiceAttachment.ProgressListener;
import org.whispersystems.signalservice.api.messages.SignalServiceAttachmentPointer;
import org.whispersystems.signalservice.api.messages.SignalServiceDataMessage;
import org.whispersystems.signalservice.api.messages.SignalServiceEnvelope;
import org.whispersystems.signalservice.api.messages.SignalServiceStickerManifest;
import org.whispersystems.signalservice.api.profiles.ProfileAndCredential;
import org.whispersystems.signalservice.api.profiles.SignalServiceProfile;
import org.whispersystems.signalservice.api.push.SignalServiceAddress;
import org.whispersystems.signalservice.api.push.exceptions.MissingConfigurationException;
import org.whispersystems.signalservice.api.util.CredentialsProvider;
import org.whispersystems.signalservice.api.util.UuidUtil;
import org.whispersystems.signalservice.internal.configuration.SignalServiceConfiguration;
import org.whispersystems.signalservice.internal.push.PushServiceSocket;
import org.whispersystems.signalservice.internal.push.SignalServiceEnvelopeEntity;
import org.whispersystems.signalservice.internal.push.SignalServiceMessagesResult;
import org.whispersystems.signalservice.internal.sticker.StickerProtos;
import org.whispersystems.signalservice.internal.util.Util;
import org.whispersystems.signalservice.internal.util.concurrent.FutureTransformers;
import org.whispersystems.signalservice.internal.util.concurrent.ListenableFuture;

import java.io.ByteArrayOutputStream;
import java.io.File;
import java.io.FileInputStream;
import java.io.IOException;
import java.io.InputStream;
import java.util.ArrayList;
import java.util.LinkedList;
import java.util.List;
import java.util.UUID;

/**
 * The primary interface for receiving Signal Service messages.
 *
 * @author Moxie Marlinspike
 */
public class SignalServiceMessageReceiver {

  private final PushServiceSocket socket;

  /**
   * Construct a SignalServiceMessageReceiver.
   *
   * @param urls The URL of the Signal Service.
   * @param credentials The Signal Service user's credentials.
   */
  public SignalServiceMessageReceiver(SignalServiceConfiguration urls,
                                      CredentialsProvider credentials,
                                      String signalAgent,
                                      ClientZkProfileOperations clientZkProfileOperations,
                                      boolean automaticNetworkRetry)
  {
    this.socket = new PushServiceSocket(urls, credentials, signalAgent, clientZkProfileOperations, automaticNetworkRetry);
  }

  /**
   * Retrieves a SignalServiceAttachment.
   *
   * @param pointer The {@link SignalServiceAttachmentPointer}
   *                received in a {@link SignalServiceDataMessage}.
   * @param destination The download destination for this attachment.
   *
   * @return An InputStream that streams the plaintext attachment contents.
   * @throws IOException
   * @throws InvalidMessageException
   */
  public InputStream retrieveAttachment(SignalServiceAttachmentPointer pointer, File destination, long maxSizeBytes)
      throws IOException, InvalidMessageException, MissingConfigurationException {
    return retrieveAttachment(pointer, destination, maxSizeBytes, null);
  }

  public ListenableFuture<ProfileAndCredential> retrieveProfile(SignalServiceAddress address,
                                                                 Optional<ProfileKey> profileKey,
                                                                 Optional<UnidentifiedAccess> unidentifiedAccess,
                                                                 SignalServiceProfile.RequestType requestType)
  {
    Optional<UUID> uuid = address.getUuid();

    if (uuid.isPresent() && profileKey.isPresent()) {
      if (requestType == SignalServiceProfile.RequestType.PROFILE_AND_CREDENTIAL) {
        return socket.retrieveVersionedProfileAndCredential(uuid.get(), profileKey.get(), unidentifiedAccess);
      } else {
        return FutureTransformers.map(socket.retrieveVersionedProfile(uuid.get(), profileKey.get(), unidentifiedAccess), profile -> {
          return new ProfileAndCredential(profile,
                                          SignalServiceProfile.RequestType.PROFILE,
                                          Optional.absent());
        });
      }
    } else {
      return FutureTransformers.map(socket.retrieveProfile(address, unidentifiedAccess), profile -> {
        return new ProfileAndCredential(profile,
                                        SignalServiceProfile.RequestType.PROFILE,
                                        Optional.absent());
      });
    }
  }

  public SignalServiceProfile retrieveProfileByUsername(String username, Optional<UnidentifiedAccess> unidentifiedAccess)
      throws IOException
  {
    return socket.retrieveProfileByUsername(username, unidentifiedAccess);
  }

  public InputStream retrieveProfileAvatar(String path, File destination, ProfileKey profileKey, long maxSizeBytes)
      throws IOException
  {
    socket.retrieveProfileAvatar(path, destination, maxSizeBytes);
    return new ProfileCipherInputStream(new FileInputStream(destination), profileKey);
  }

  public FileInputStream retrieveGroupsV2ProfileAvatar(String path, File destination, long maxSizeBytes)
      throws IOException
  {
    socket.retrieveProfileAvatar(path, destination, maxSizeBytes);
    return new FileInputStream(destination);
  }

  /**
   * Retrieves a SignalServiceAttachment.
   *
   * @param pointer The {@link SignalServiceAttachmentPointer}
   *                received in a {@link SignalServiceDataMessage}.
   * @param destination The download destination for this attachment. If this file exists, it is
   *                    assumed that this is previously-downloaded content that can be resumed.
   * @param listener An optional listener (may be null) to receive callbacks on download progress.
   *
   * @return An InputStream that streams the plaintext attachment contents.
   * @throws IOException
   * @throws InvalidMessageException
   */
  public InputStream retrieveAttachment(SignalServiceAttachmentPointer pointer, File destination, long maxSizeBytes, ProgressListener listener)
      throws IOException, InvalidMessageException, MissingConfigurationException {
    if (!pointer.getDigest().isPresent()) throw new InvalidMessageException("No attachment digest!");

    socket.retrieveAttachment(pointer.getCdnNumber(), pointer.getRemoteId(), destination, maxSizeBytes, listener);
    return AttachmentCipherInputStream.createForAttachment(destination, pointer.getSize().or(0), pointer.getKey(), pointer.getDigest().get());
  }

  public InputStream retrieveSticker(byte[] packId, byte[] packKey, int stickerId)
      throws IOException, InvalidMessageException
  {
    byte[] data = socket.retrieveSticker(packId, stickerId);
    return AttachmentCipherInputStream.createForStickerData(data, packKey);
  }

  /**
   * Retrieves a {@link SignalServiceStickerManifest}.
   *
   * @param packId The 16-byte packId that identifies the sticker pack.
   * @param packKey The 32-byte packKey that decrypts the sticker pack.
   * @return The {@link SignalServiceStickerManifest} representing the sticker pack.
   * @throws IOException
   * @throws InvalidMessageException
   */
  public SignalServiceStickerManifest retrieveStickerManifest(byte[] packId, byte[] packKey)
      throws IOException, InvalidMessageException
  {
    byte[] manifestBytes = socket.retrieveStickerManifest(packId);

    InputStream           cipherStream = AttachmentCipherInputStream.createForStickerData(manifestBytes, packKey);
    ByteArrayOutputStream outputStream = new ByteArrayOutputStream();

    Util.copy(cipherStream, outputStream);

    StickerProtos.Pack                             pack     = StickerProtos.Pack.parseFrom(outputStream.toByteArray());
    List<SignalServiceStickerManifest.StickerInfo> stickers = new ArrayList<>(pack.getStickersCount());
    SignalServiceStickerManifest.StickerInfo       cover    = pack.hasCover() ? new SignalServiceStickerManifest.StickerInfo(pack.getCover().getId(), pack.getCover().getEmoji(), pack.getCover().getContentType())
                                                                          : null;

    for (StickerProtos.Pack.Sticker sticker : pack.getStickersList()) {
      stickers.add(new SignalServiceStickerManifest.StickerInfo(sticker.getId(), sticker.getEmoji(), sticker.getContentType()));
    }

    return new SignalServiceStickerManifest(pack.getTitle(), pack.getAuthor(), cover, stickers);
  }

<<<<<<< HEAD
  /**
   * Creates a pipe for receiving SignalService messages.
   *
   * Callers must call {@link SignalServiceMessagePipe#shutdown()} when finished with the pipe.
   *
   * @return A SignalServiceMessagePipe for receiving Signal Service messages.
   */
  public SignalServiceMessagePipe createMessagePipe() {
    WebSocketConnection webSocket = new WebSocketConnection(urls.getSignalServiceUrls()[0].getUrl(),
                                                            urls.getSignalServiceUrls()[0].getTrustStore(),
                                                            Optional.of(credentialsProvider), signalAgent, connectivityListener,
                                                            sleepTimer,
                                                            urls.getNetworkInterceptors(),
                                                            urls.getSocketFactory(),
                                                            urls.getDns());

    return new SignalServiceMessagePipe(webSocket, Optional.of(credentialsProvider), clientZkProfileOperations);
  }

  public SignalServiceMessagePipe createUnidentifiedMessagePipe() {
    WebSocketConnection webSocket = new WebSocketConnection(urls.getSignalServiceUrls()[0].getUrl(),
                                                            urls.getSignalServiceUrls()[0].getTrustStore(),
                                                            Optional.<CredentialsProvider>absent(), signalAgent, connectivityListener,
                                                            sleepTimer,
                                                            urls.getNetworkInterceptors(),
                                                            urls.getSocketFactory(),
                                                            urls.getDns());

    return new SignalServiceMessagePipe(webSocket, Optional.of(credentialsProvider), clientZkProfileOperations);
  }

=======
>>>>>>> e374f3af
  public List<SignalServiceEnvelope> retrieveMessages() throws IOException {
    return retrieveMessages(new NullMessageReceivedCallback());
  }

  public List<SignalServiceEnvelope> retrieveMessages(MessageReceivedCallback callback)
      throws IOException
  {
    List<SignalServiceEnvelope> results       = new LinkedList<>();
    SignalServiceMessagesResult messageResult = socket.getMessages();

    for (SignalServiceEnvelopeEntity entity : messageResult.getEnvelopes()) {
      SignalServiceEnvelope envelope;

      if (entity.hasSource() && entity.getSourceDevice() > 0) {
        SignalServiceAddress address = new SignalServiceAddress(UuidUtil.parseOrNull(entity.getSourceUuid()), entity.getSourceE164());
        envelope = new SignalServiceEnvelope(entity.getType(),
                                             Optional.of(address),
                                             entity.getSourceDevice(),
                                             entity.getTimestamp(),
                                             entity.getMessage(),
                                             entity.getContent(),
                                             entity.getServerTimestamp(),
                                             messageResult.getServerDeliveredTimestamp(),
                                             entity.getServerUuid());
      } else {
        envelope = new SignalServiceEnvelope(entity.getType(),
                                             entity.getTimestamp(),
                                             entity.getMessage(),
                                             entity.getContent(),
                                             entity.getServerTimestamp(),
                                             messageResult.getServerDeliveredTimestamp(),
                                             entity.getServerUuid());
      }

      callback.onMessage(envelope);
      results.add(envelope);

      if (envelope.hasServerGuid()) {
        socket.acknowledgeMessage(envelope.getServerGuid());
      } else {
        socket.acknowledgeMessage(entity.getSourceE164(), entity.getTimestamp());
      }
    }

    return results;
  }

  public void setSoTimeoutMillis(long soTimeoutMillis) {
    socket.setSoTimeoutMillis(soTimeoutMillis);
  }

  public interface MessageReceivedCallback {
    public void onMessage(SignalServiceEnvelope envelope);
  }

  public static class NullMessageReceivedCallback implements MessageReceivedCallback {
    @Override
    public void onMessage(SignalServiceEnvelope envelope) {}
  }

}<|MERGE_RESOLUTION|>--- conflicted
+++ resolved
@@ -188,40 +188,6 @@
     return new SignalServiceStickerManifest(pack.getTitle(), pack.getAuthor(), cover, stickers);
   }
 
-<<<<<<< HEAD
-  /**
-   * Creates a pipe for receiving SignalService messages.
-   *
-   * Callers must call {@link SignalServiceMessagePipe#shutdown()} when finished with the pipe.
-   *
-   * @return A SignalServiceMessagePipe for receiving Signal Service messages.
-   */
-  public SignalServiceMessagePipe createMessagePipe() {
-    WebSocketConnection webSocket = new WebSocketConnection(urls.getSignalServiceUrls()[0].getUrl(),
-                                                            urls.getSignalServiceUrls()[0].getTrustStore(),
-                                                            Optional.of(credentialsProvider), signalAgent, connectivityListener,
-                                                            sleepTimer,
-                                                            urls.getNetworkInterceptors(),
-                                                            urls.getSocketFactory(),
-                                                            urls.getDns());
-
-    return new SignalServiceMessagePipe(webSocket, Optional.of(credentialsProvider), clientZkProfileOperations);
-  }
-
-  public SignalServiceMessagePipe createUnidentifiedMessagePipe() {
-    WebSocketConnection webSocket = new WebSocketConnection(urls.getSignalServiceUrls()[0].getUrl(),
-                                                            urls.getSignalServiceUrls()[0].getTrustStore(),
-                                                            Optional.<CredentialsProvider>absent(), signalAgent, connectivityListener,
-                                                            sleepTimer,
-                                                            urls.getNetworkInterceptors(),
-                                                            urls.getSocketFactory(),
-                                                            urls.getDns());
-
-    return new SignalServiceMessagePipe(webSocket, Optional.of(credentialsProvider), clientZkProfileOperations);
-  }
-
-=======
->>>>>>> e374f3af
   public List<SignalServiceEnvelope> retrieveMessages() throws IOException {
     return retrieveMessages(new NullMessageReceivedCallback());
   }
