package org.whispersystems.signalservice.internal.configuration;



import java.net.ProxySelector;
import java.util.List;
import java.util.Map;

import javax.net.SocketFactory;

import okhttp3.Dns;
import okhttp3.Interceptor;

public final class SignalServiceConfiguration {

  private final SignalServiceUrl[]           signalServiceUrls;
  private final Map<Integer, SignalCdnUrl[]> signalCdnUrlMap;
  private final SignalContactDiscoveryUrl[]  signalContactDiscoveryUrls;
  private final SignalCdsiUrl[]              signalCdsiUrls;
  private final SignalKeyBackupServiceUrl[]  signalKeyBackupServiceUrls;
  private final SignalStorageUrl[]           signalStorageUrls;
  private final List<Interceptor>            networkInterceptors;
  private final SocketFactory                socketFactory;
  private final ProxySelector                proxySelector;
  private final Dns                          dns;
  private final byte[]                       zkGroupServerPublicParams;
  private final boolean                      supportsWebSocket;

  public SignalServiceConfiguration(SignalServiceUrl[] signalServiceUrls,
                                    Map<Integer, SignalCdnUrl[]> signalCdnUrlMap,
                                    SignalContactDiscoveryUrl[] signalContactDiscoveryUrls,
                                    SignalKeyBackupServiceUrl[] signalKeyBackupServiceUrls,
                                    SignalStorageUrl[] signalStorageUrls,
                                    SignalCdsiUrl[] signalCdsiUrls,
                                    List<Interceptor> networkInterceptors,
<<<<<<< HEAD
                                    SocketFactory socketFactory,
                                    ProxySelector proxySelector,
                                    Dns dns,
                                    byte[] zkGroupServerPublicParams)
=======
                                    Optional<Dns> dns,
                                    Optional<SignalProxy> proxy,
                                    byte[] zkGroupServerPublicParams,
                                    boolean supportsWebSocket)
>>>>>>> 90112bec
  {
    this.signalServiceUrls          = signalServiceUrls;
    this.signalCdnUrlMap            = signalCdnUrlMap;
    this.signalContactDiscoveryUrls = signalContactDiscoveryUrls;
    this.signalCdsiUrls             = signalCdsiUrls;
    this.signalKeyBackupServiceUrls = signalKeyBackupServiceUrls;
    this.signalStorageUrls          = signalStorageUrls;
    this.networkInterceptors        = networkInterceptors;
    this.socketFactory              = socketFactory;
    this.proxySelector              = proxySelector;
    this.dns                        = dns;
    this.zkGroupServerPublicParams  = zkGroupServerPublicParams;
    this.supportsWebSocket          = supportsWebSocket;
  }

  public SignalServiceUrl[] getSignalServiceUrls() {
    return signalServiceUrls;
  }

  public Map<Integer, SignalCdnUrl[]> getSignalCdnUrlMap() {
    return signalCdnUrlMap;
  }

  public SignalContactDiscoveryUrl[] getSignalContactDiscoveryUrls() {
    return signalContactDiscoveryUrls;
  }

  public SignalCdsiUrl[] getSignalCdsiUrls() {
    return signalCdsiUrls;
  }

  public SignalKeyBackupServiceUrl[] getSignalKeyBackupServiceUrls() {
    return signalKeyBackupServiceUrls;
  }

  public SignalStorageUrl[] getSignalStorageUrls() {
    return signalStorageUrls;
  }

  public List<Interceptor> getNetworkInterceptors() {
    return networkInterceptors;
  }

  public SocketFactory getSocketFactory() {
    return socketFactory;
  }

  public ProxySelector getProxySelector() {
    return proxySelector;
  }

  public Dns getDns() {
    return dns;
  }

  public byte[] getZkGroupServerPublicParams() {
    return zkGroupServerPublicParams;
  }
<<<<<<< HEAD
=======

  public Optional<SignalProxy> getSignalProxy() {
    return proxy;
  }

  public boolean supportsWebSockets() {
    return supportsWebSocket;
  }
>>>>>>> 90112bec
}<|MERGE_RESOLUTION|>--- conflicted
+++ resolved
@@ -33,17 +33,11 @@
                                     SignalStorageUrl[] signalStorageUrls,
                                     SignalCdsiUrl[] signalCdsiUrls,
                                     List<Interceptor> networkInterceptors,
-<<<<<<< HEAD
                                     SocketFactory socketFactory,
                                     ProxySelector proxySelector,
                                     Dns dns,
-                                    byte[] zkGroupServerPublicParams)
-=======
-                                    Optional<Dns> dns,
-                                    Optional<SignalProxy> proxy,
                                     byte[] zkGroupServerPublicParams,
                                     boolean supportsWebSocket)
->>>>>>> 90112bec
   {
     this.signalServiceUrls          = signalServiceUrls;
     this.signalCdnUrlMap            = signalCdnUrlMap;
@@ -102,15 +96,8 @@
   public byte[] getZkGroupServerPublicParams() {
     return zkGroupServerPublicParams;
   }
-<<<<<<< HEAD
-=======
-
-  public Optional<SignalProxy> getSignalProxy() {
-    return proxy;
-  }
 
   public boolean supportsWebSockets() {
     return supportsWebSocket;
   }
->>>>>>> 90112bec
 }