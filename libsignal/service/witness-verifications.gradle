// Auto-generated, use ./gradlew calculateChecksums to regenerate

dependencyVerification {
    verify = [

        ['com.fasterxml.jackson.core:jackson-annotations:2.9.0',
         '45d32ac61ef8a744b464c54c2b3414be571016dd46bfc2bec226761cf7ae457a'],

        ['com.fasterxml.jackson.core:jackson-core:2.9.9',
         '3083079be6088db2ed0a0c6ff92204e0aa48fa1de9db5b59c468f35acf882c2c'],

        ['com.fasterxml.jackson.core:jackson-databind:2.9.9.2',
         'fb262d42ea2de98044b62d393950a5aa050435fec38bbcadf2325cf7dc41b848'],

        ['com.google.protobuf:protobuf-javalite:3.11.4',
         '8cacea2f7a042dabae295c509dcdbfe32a49aa3708eec6ddb8efd8593aa0b4a3'],

        ['com.googlecode.libphonenumber:libphonenumber:8.12.33',
         'eb983d0b10104f5f31592dacf691dde6032139e626bd95ec22e1ae949ef1806d'],

<<<<<<< HEAD
        ['com.squareup.okhttp3:okhttp-dnsoverhttps:3.12.10',
         '9cc5a15875caf96b823550ef3acd527aedbedd6d3575ae956c08f5a9ed46b13b'],

        ['com.squareup.okhttp3:okhttp:3.12.10',
         '3cb8e21cd3ab10d390448f5a475c960732efab583a09c39f06f866a7ed819ebc'],
=======
        ['com.squareup.okhttp3:okhttp:3.12.13',
         '508234e024ef7e270ab1a6d5b356f5b98e786511239ca986d684fd1e2cf7bc82'],
>>>>>>> 8bee95eb

        ['com.squareup.okio:okio:2.2.2',
         'e58c97406a6bb1138893750299ac63c6aa04b38b6b49eae1bfcad1a63ef9ba1b'],

        ['io.reactivex.rxjava3:rxjava:3.0.13',
         '598abaf71dbc970dd0727e6d5f4f786dc999df5b972cbf261316a32e155b2c69'],

        ['org.jetbrains.kotlin:kotlin-stdlib-common:1.2.60',
         '09b4375a065cf127abc998c5dcf22b1664c45af42b489499d7a8f4f8ab793fb1'],

        ['org.jetbrains.kotlin:kotlin-stdlib:1.2.60',
         '6a130298f5171ac52a1e2496f7eae785b6f56416ea3ccb99e4344d04d83ff071'],

        ['org.jetbrains:annotations:13.0',
         'ace2a10dc8e2d5fd34925ecac03e4988b2c0f851650c94b8cef49ba1bd111478'],

        ['org.reactivestreams:reactive-streams:1.0.3',
         '1dee0481072d19c929b623e155e14d2f6085dc011529a0a0dbefc84cf571d865'],

        ['org.signal:zkgroup-java:0.8.2',
         'eaae035a974e0179052d9b90fb4dc4d5b8bd2fdb0b20ed36824f2bdf9fb6dd36'],

        ['org.threeten:threetenbp:1.3.6',
         'f4c23ffaaed717c3b99c003e0ee02d6d66377fd47d866fec7d971bd8644fc1a7'],

        ['org.whispersystems:signal-client-java:0.9.7',
         'b9c141324db38e940e910c71d3c8474679a9f6f46c4d4f3116ec63a1e1368ffc'],
    ]
}<|MERGE_RESOLUTION|>--- conflicted
+++ resolved
@@ -18,16 +18,11 @@
         ['com.googlecode.libphonenumber:libphonenumber:8.12.33',
          'eb983d0b10104f5f31592dacf691dde6032139e626bd95ec22e1ae949ef1806d'],
 
-<<<<<<< HEAD
-        ['com.squareup.okhttp3:okhttp-dnsoverhttps:3.12.10',
-         '9cc5a15875caf96b823550ef3acd527aedbedd6d3575ae956c08f5a9ed46b13b'],
+        ['com.squareup.okhttp3:okhttp-dnsoverhttps:3.12.13',
+         'fa51769ed42036919f7b56f769d29ae28abb61b30cb91732767656fcebe21fcc'],
 
-        ['com.squareup.okhttp3:okhttp:3.12.10',
-         '3cb8e21cd3ab10d390448f5a475c960732efab583a09c39f06f866a7ed819ebc'],
-=======
         ['com.squareup.okhttp3:okhttp:3.12.13',
          '508234e024ef7e270ab1a6d5b356f5b98e786511239ca986d684fd1e2cf7bc82'],
->>>>>>> 8bee95eb
 
         ['com.squareup.okio:okio:2.2.2',
          'e58c97406a6bb1138893750299ac63c6aa04b38b6b49eae1bfcad1a63ef9ba1b'],
