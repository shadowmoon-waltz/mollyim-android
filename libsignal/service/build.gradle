import org.jetbrains.kotlin.gradle.tasks.KotlinCompile

apply plugin: 'java-library'
apply plugin: 'org.jetbrains.kotlin.jvm'
apply plugin: 'java-test-fixtures'
apply plugin: 'com.google.protobuf'
apply plugin: 'idea'
apply plugin: 'com.squareup.wire'

archivesBaseName = "signal-service-java"
version          = lib_signal_service_version_number
group            = lib_signal_service_group_info

java {
    withJavadocJar()
    withSourcesJar()
    sourceCompatibility = JavaVersion.VERSION_11
    targetCompatibility = JavaVersion.VERSION_11
}

tasks.withType(KotlinCompile).configureEach {
    kotlinOptions {
        jvmTarget = "11"
    }
}

configurations {
    ideaTestFixturesImplementation { extendsFrom testFixturesImplementation; canBeConsumed false; canBeResolved true }
}

<<<<<<< HEAD
=======
afterEvaluate {
    [
        'runKtlintCheckOverMainSourceSet',
        'runKtlintFormatOverMainSourceSet'
    ].forEach { taskName ->
        tasks.named(taskName) {
            mustRunAfter tasks.named('generateMainProtos')
        }
    }
}

ktlint {
    version.set("0.49.1")

    filter {
        exclude { entry ->
            entry.file.toString().contains("build/generated/source/wire")
        }
    }
}

>>>>>>> 9d8501cd
dependencies {
    implementation libs.google.protobuf.javalite
    api libs.google.libphonenumber
    api libs.jackson.core

    implementation libs.libsignal.client
    api libs.square.okhttp3
    api libs.square.okhttp3.dnsoverhttps
    api libs.square.okio
    implementation libs.google.jsr305

    api libs.rxjava3.rxjava

    implementation libs.kotlin.stdlib.jdk8

    testImplementation testLibs.junit.junit
    testImplementation testLibs.assertj.core
    testImplementation testLibs.conscrypt.openjdk.uber
    testImplementation testLibs.mockito.core

    testFixturesImplementation libs.libsignal.client
    testFixturesImplementation testLibs.junit.junit
}

tasks.whenTaskAdded { task ->
    if (task.name.equals("lint")) {
        task.enabled = false
    }
}

protobuf {
    protoc {
        artifact = 'com.google.protobuf:protoc:3.18.0'
    }
    generateProtoTasks {
        all().each { task ->
            task.builtins {
                java {
                    option "lite"
                }
            }
        }
    }
}

wire {
    kotlin {
        javaInterop = true
    }

    sourcePath {
        srcDir 'src/main/protowire'
    }
}

idea {
    module {
        generatedSourceDirs += file("${protobuf.generatedFilesBaseDir}/main/java")
        scopes.COMPILE.plus += [configurations.ideaTestFixturesImplementation]
    }
}<|MERGE_RESOLUTION|>--- conflicted
+++ resolved
@@ -28,30 +28,6 @@
     ideaTestFixturesImplementation { extendsFrom testFixturesImplementation; canBeConsumed false; canBeResolved true }
 }
 
-<<<<<<< HEAD
-=======
-afterEvaluate {
-    [
-        'runKtlintCheckOverMainSourceSet',
-        'runKtlintFormatOverMainSourceSet'
-    ].forEach { taskName ->
-        tasks.named(taskName) {
-            mustRunAfter tasks.named('generateMainProtos')
-        }
-    }
-}
-
-ktlint {
-    version.set("0.49.1")
-
-    filter {
-        exclude { entry ->
-            entry.file.toString().contains("build/generated/source/wire")
-        }
-    }
-}
-
->>>>>>> 9d8501cd
 dependencies {
     implementation libs.google.protobuf.javalite
     api libs.google.libphonenumber
