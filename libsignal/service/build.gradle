apply plugin: 'java-library'
apply plugin: 'org.jetbrains.kotlin.jvm'
apply plugin: 'java-test-fixtures'
apply plugin: 'com.google.protobuf'
apply plugin: 'idea'
<<<<<<< HEAD
=======
apply plugin: 'org.jlleitschuh.gradle.ktlint'
apply plugin: 'com.squareup.wire'
>>>>>>> f8f70ed3

archivesBaseName = "signal-service-java"
version          = lib_signal_service_version_number
group            = lib_signal_service_group_info

java {
    withJavadocJar()
    withSourcesJar()
}

kotlin {
    jvmToolchain {
        languageVersion.set(JavaLanguageVersion.of(11))
    }
}

compileJava {
    options.release = 11
}

configurations {
    ideaTestFixturesImplementation { extendsFrom testFixturesImplementation; canBeConsumed false; canBeResolved true }
}

ktlint {
    // Use a newer version to resolve https://github.com/JLLeitschuh/ktlint-gradle/issues/507
    version.set("0.47.1")

    filter {
        exclude { entry ->
            entry.file.toString().contains("build/generated/source/wire")
        }
    }
}

dependencies {
    implementation libs.google.protobuf.javalite
    api libs.google.libphonenumber
    api libs.jackson.core

    implementation libs.libsignal.client
    api libs.square.okhttp3
    api libs.square.okhttp3.dnsoverhttps
    api libs.square.okio
    implementation libs.google.jsr305

    api libs.rxjava3.rxjava

    testImplementation testLibs.junit.junit
    testImplementation testLibs.assertj.core
    testImplementation testLibs.conscrypt.openjdk.uber
    testImplementation testLibs.mockito.core

    testFixturesImplementation libs.libsignal.client
    testFixturesImplementation testLibs.junit.junit
}

tasks.whenTaskAdded { task ->
    if (task.name.equals("lint")) {
        task.enabled = false
    }
}

protobuf {
    protoc {
        artifact = 'com.google.protobuf:protoc:3.18.0'
    }
    generateProtoTasks {
        all().each { task ->
            task.builtins {
                java {
                    option "lite"
                }
            }
        }
    }
}

wire {
    kotlin {
        javaInterop = true
    }

    sourcePath {
        srcDir 'src/main/protowire'
    }
}

idea {
    module {
        generatedSourceDirs += file("${protobuf.generatedFilesBaseDir}/main/java")
        scopes.COMPILE.plus += [configurations.ideaTestFixturesImplementation]
    }
}<|MERGE_RESOLUTION|>--- conflicted
+++ resolved
@@ -3,11 +3,7 @@
 apply plugin: 'java-test-fixtures'
 apply plugin: 'com.google.protobuf'
 apply plugin: 'idea'
-<<<<<<< HEAD
-=======
-apply plugin: 'org.jlleitschuh.gradle.ktlint'
 apply plugin: 'com.squareup.wire'
->>>>>>> f8f70ed3
 
 archivesBaseName = "signal-service-java"
 version          = lib_signal_service_version_number
@@ -30,17 +26,6 @@
 
 configurations {
     ideaTestFixturesImplementation { extendsFrom testFixturesImplementation; canBeConsumed false; canBeResolved true }
-}
-
-ktlint {
-    // Use a newer version to resolve https://github.com/JLLeitschuh/ktlint-gradle/issues/507
-    version.set("0.47.1")
-
-    filter {
-        exclude { entry ->
-            entry.file.toString().contains("build/generated/source/wire")
-        }
-    }
 }
 
 dependencies {
