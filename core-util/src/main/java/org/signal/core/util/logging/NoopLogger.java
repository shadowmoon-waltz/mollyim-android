package org.signal.core.util.logging;

/**
 * A logger that does nothing.
 */
class NoopLogger extends Log.Logger {
  @Override
  public void v(String tag, String message, Throwable t, boolean keepLonger) { }

  @Override
  public void d(String tag, String message, Throwable t, boolean keepLonger) { }

  @Override
  public void i(String tag, String message, Throwable t, boolean keepLonger) { }

  @Override
  public void w(String tag, String message, Throwable t, boolean keepLonger) { }

  @Override
  public void e(String tag, String message, Throwable t, boolean keepLonger) { }

  @Override
<<<<<<< HEAD
  public void wtf(String tag, String message, Throwable t) { }

  @Override
  public void blockUntilAllWritesFinished() { }

  @Override
  public void clear() {}
=======
  public void flush() { }
>>>>>>> e374f3af
}<|MERGE_RESOLUTION|>--- conflicted
+++ resolved
@@ -20,15 +20,8 @@
   public void e(String tag, String message, Throwable t, boolean keepLonger) { }
 
   @Override
-<<<<<<< HEAD
-  public void wtf(String tag, String message, Throwable t) { }
+  public void flush() { }
 
   @Override
-  public void blockUntilAllWritesFinished() { }
-
-  @Override
-  public void clear() {}
-=======
-  public void flush() { }
->>>>>>> e374f3af
+  public void clear() { }
 }